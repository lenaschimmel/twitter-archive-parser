--- conflicted
+++ resolved
@@ -427,16 +427,9 @@
     print(f'Wrote log to {paths.file_download_log}')
 
 
-<<<<<<< HEAD
 def parse_tweets(username, users, html_template, paths):
-    """Read tweets from files_paths_input_tweets, write to *.md and paths.file_output_html.
+    """Read tweets from files_paths_input_tweets, write to *.md and *.html.
        Copy the media used to paths.dir_output_media.
-=======
-def parse_tweets(input_filenames, username, users, html_template, archive_media_folder,
-                 output_media_folder_name, tweet_icon_path):
-    """Read tweets from input_filenames, write to *.md and *.html.
-       Copy the media used to output_media_folder_name.
->>>>>>> 873d5f06
        Collect user_id:user_handle mappings for later use, in 'users'.
        Returns the mapping from media filename to best-quality URL.
    """
@@ -462,21 +455,12 @@
         with open(f'{filename}.md', 'w', encoding='utf-8') as f:
             f.write(md_string)
 
-<<<<<<< HEAD
-    # Write into html file
-    all_html_string = '<hr>\n'.join(html for _, _, html in tweets)
-    with open(paths.file_output_html, 'w', encoding='utf-8') as f:
-        f.write(html_template.format(all_html_string))
-
-    print(f'Wrote {len(tweets)} tweets to *.md and {paths.file_output_html}, with images and video embedded from {paths.dir_output_media}')
-=======
-        # Write into *.html files
-        html_string = '<hr>\n'.join(html for _, html in content)
-        with open(f'{filename}.html', 'w', encoding='utf-8') as f:
-            f.write(html_template.format(html_string))
-
-    print(f'Wrote {len(tweets)} tweets to *.md and *.html, with images and video embedded from {output_media_folder_name}')
->>>>>>> 873d5f06
+    # Write into *.html files
+    html_string = '<hr>\n'.join(html for _, html in content)
+    with open(f'{filename}.html', 'w', encoding='utf-8') as f:
+        f.write(html_template.format(html_string))
+
+    print(f'Wrote {len(tweets)} tweets to *.md and *.html, with images and video embedded from {paths.dir_output_media}')
 
     return media_sources
 
@@ -665,21 +649,8 @@
         exit()
     username = extract_username(paths)
 
-<<<<<<< HEAD
     # URL config
     URL_template_user_id = 'https://twitter.com/i/user/{}' # used to be `user_id_URL_template`
-=======
-    input_folder = '.'
-    output_media_folder_name = 'media/'
-    tweet_icon_path = f'{output_media_folder_name}tweet.ico'
-    data_folder = os.path.join(input_folder, 'data')
-    account_js_filename = os.path.join(data_folder, 'account.js')
-    log_path = os.path.join(output_media_folder_name, 'download_log.txt')
-    output_following_filename = 'following.txt'
-    output_followers_filename = 'followers.txt'
-    user_id_URL_template = 'https://twitter.com/i/user/{}'
-    dm_output_filename_template = 'DMs-Archive-{}.md'
->>>>>>> 873d5f06
 
     html_template = """\
 <!doctype html>
@@ -706,18 +677,10 @@
     if not os.path.isfile(paths.file_tweet_icon):
         shutil.copy('assets/images/favicon.ico', paths.file_tweet_icon);
 
-<<<<<<< HEAD
     media_sources = parse_tweets(username, users, html_template, paths)
     parse_followings(users, URL_template_user_id, paths)
     parse_followers(users, URL_template_user_id, paths)
     parse_direct_messages(username, users, URL_template_user_id, paths)
-=======
-    media_sources = parse_tweets(input_filenames, username, users, html_template, archive_media_folder,
-                                 output_media_folder_name, tweet_icon_path)
-    parse_followings(data_folder, users, user_id_URL_template, output_following_filename)
-    parse_followers(data_folder, users, user_id_URL_template, output_followers_filename)
-    parse_direct_messages(data_folder, username, users, user_id_URL_template, dm_output_filename_template)
->>>>>>> 873d5f06
 
     # Download larger images, if the user agrees
     print(f"\nThe archive doesn't contain the original-size images. We can attempt to download them from twimg.com.")
