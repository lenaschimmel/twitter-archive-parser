#!/usr/bin/env python3
"""
    twitter-archive-parser - Python code to parse a Twitter archive and output in various ways
    Copyright (C) 2022 Tim Hutton - https://github.com/timhutton/twitter-archive-parser

    This program is free software: you can redistribute it and/or modify
    it under the terms of the GNU General Public License as published by
    the Free Software Foundation, either version 3 of the License, or
    (at your option) any later version.

    This program is distributed in the hope that it will be useful,
    but WITHOUT ANY WARRANTY; without even the implied warranty of
    MERCHANTABILITY or FITNESS FOR A PARTICULAR PURPOSE.  See the
    GNU General Public License for more details.

    You should have received a copy of the GNU General Public License
    along with this program.  If not, see <https://www.gnu.org/licenses/>.
"""

from collections import defaultdict
import math
from typing import Optional
from urllib.parse import urlparse
import datetime
import glob
import importlib
import json
import logging
import os
import re
import shutil
import subprocess
import sys
import time
import traceback
from typing import List
# hot-loaded if needed, see import_module():
#  imagesize
#  requests


# Print a compile-time error in Python < 3.6. This line does nothing in Python 3.6+ but is reported to the user
# as an error (because it is the first line that fails to compile) in older versions.
f' Error: This script requires Python 3.6 or later. Use `python --version` to check your version.'


class UserData:
    def __init__(self, user_id: str, handle: str):
        if user_id is None:
            raise ValueError('ID "None" is not allowed in UserData.')
        self.user_id = user_id
        if handle is None:
            raise ValueError('handle "None" is not allowed in UserData.')
        self.handle = handle

    def to_dict(self) -> dict:
        return {
            'user_id': self.user_id,
            'handle': self.handle,
        }


class PathConfig:
    """
    Helper class containing constants for various directories and files.
    
    The script will only add / change / delete content in its own directories, which start with `parser-`.
    Files within `parser-output` are the end result that the user is probably interested in.
    Files within `parser-cache` are temporary working files, which improve the efficiency if you run
    this script multiple times. They can safely be removed without harming the consistency of  the
    files within `parser-output`.
    """
    def __init__(self, dir_archive):
        self.dir_archive                    = dir_archive
        self.dir_input_data                 = os.path.join(dir_archive,             'data')
        self.file_account_js                = os.path.join(self.dir_input_data,     'account.js')

        # check if user is in correct folder
        if not os.path.isfile(self.file_account_js):
            print(f'Error: Failed to load {self.file_account_js}. ')
            exit()

        self.dir_input_media                = find_dir_input_media(self.dir_input_data)
        self.dir_output                     = os.path.join(self.dir_archive,        'parser-output')
        self.dir_output_media               = os.path.join(self.dir_output,         'media')
        self.dir_output_cache               = os.path.join(self.dir_archive,        'parser-cache')
        self.file_output_following          = os.path.join(self.dir_output,         'following.txt')
        self.file_output_followers          = os.path.join(self.dir_output,         'followers.txt')
        self.file_download_log              = os.path.join(self.dir_output_media,   'download_log.txt')
        self.file_tweet_icon                = os.path.join(self.dir_output_media,   'tweet.ico')
        self.files_input_tweets             = find_files_input_tweets(self.dir_input_data)

        # structured like an actual tweet output file, can be used to compute relative urls to a media file
        self.example_file_output_tweets = self.create_path_for_file_output_tweets(year=2020, month=12)

    def create_path_for_file_output_tweets(self, year, month, format="html", kind="tweets") -> str:
        """Builds the path for a tweet-archive file based on some properties."""
        # Previously the filename was f'{dt.year}-{dt.month:02}-01-Tweet-Archive-{dt.year}-{dt.month:02}'
        return os.path.join(self.dir_output, f"{kind}-{format}", f"{year:04}", f"{year:04}-{month:02}-01-{kind}.{format}")

    def create_path_for_file_output_dms(self, name: str, index: Optional[int]=None, format: str="html", kind: str="DMs") -> str:
        """Builds the path for a dm-archive file based on some properties."""
        index_suffix = ""
        if (index):
            index_suffix = f"-part{index:03}"
        return os.path.join(self.dir_output, kind, f"{kind}-{name}{index_suffix}.{format}")

    def create_path_for_file_output_single(self, format: str, kind: str)->str:
        """Builds the path for a single output file which, i.e. one that is not part of a larger group or sequence."""
        return os.path.join(self.dir_output, f"{kind}.{format}")


def format_duration(seconds: float) -> str:
    duration_datetime: datetime.datetime = \
        datetime.datetime.fromtimestamp(
            seconds,
            tz=datetime.timezone.utc
        )
    if duration_datetime.hour >= 1:
        return f"{duration_datetime.hour  } hour{  '' if duration_datetime.hour   == 1 else 's'} " \
               f"{duration_datetime.minute} minute{'' if duration_datetime.minute == 1 else 's'}"
    elif duration_datetime.minute >= 1:
        return f"{duration_datetime.minute} minute{'' if duration_datetime.minute == 1 else 's'} " \
               f"{duration_datetime.second} second{'' if duration_datetime.second == 1 else 's'}"
    else:
        return f"{duration_datetime.second} second{'' if duration_datetime.second == 1 else 's'}"


def get_config(key: str) -> Optional[str]:
    """
    Here you can configure values to skip get_consent prompts. Return 'None' to ask the user,
    '' to choose accepts the prompt's default, 'y' to accept or 'n' to decline. Future
    versions of this script may use a proper config file and/or command line args instead of
    there hardcoded values.
    """
    if key == "download_tweets":
        return "y"
    if key == "download_users":
        return "y"
    if key == "download_media":
        return "n"
    if key == "delete_old_files":
        return "y"
    if key == "install_via_pip":
        return "y"
    if key == "lookup_followers":
        return "y"

    print(f"Warning: config for key '{key}' not present, asking user instead.")
    # Hint: if you want the config to be "ask the user" without this warning,
    # catch the key above and return None before this warning is printed.

    return None


def get_consent(prompt: str, key: str, default_to_yes: bool = False):
    """Asks the user for consent, using the given prompt. Accepts various versions of yes/no, or 
    an empty answer to accept the default. The default is 'no' unless default_to_yes is passed as 
    True. The default will be indicated automatically. For unacceptable answers, the user will 
    be asked again."""
    if default_to_yes:
        suffix = " [Y/n]"
        default_answer = "yes"
    else:
        suffix = " [y/N]"
        default_answer = "no"
    while True:
        config_val = get_config(key)
        if config_val is None:
            user_input = input(prompt + suffix)
        else:
            user_input = config_val
            print(f"Skipped question: '{prompt}', used config '{config_val}'.")
        if user_input == "":
            print (f"Your empty response was assumed to mean '{default_answer}' (the default for this question).")
            return default_to_yes
        if user_input.lower() in ('y', 'yes'):
            return True
        if user_input.lower() in ('n', 'no'):
            return False
        print (f"Sorry, did not understand. Please answer with y, n, yes, no, or press enter to accept "
            f"the default (which is '{default_answer}' in this case, as indicated by the uppercase "
            f"'{default_answer.upper()[0]}'.)")


def import_module(module):
    """Imports a module specified by a string. Example: requests = import_module('requests')"""
    try:
        return importlib.import_module(module)
    except ImportError:
        print(f'\nError: This script uses the "{module}" module which is not installed.\n')
        if not get_consent('OK to install using pip?', key='install_via_pip'):
            exit()
        subprocess.run([sys.executable, '-m', 'pip', 'install', module], check=True)
        return importlib.import_module(module)


def open_and_mkdirs(path_file):
    """Opens a file for writing. If the parent directory does not exist yet, it is created first."""
    mkdirs_for_file(path_file)
    return open(path_file, 'w', encoding='utf-8')


def mkdirs_for_file(path_file):
    """Creates the parent directory of the given file, if it does not exist yet."""
    path_dir = os.path.split(path_file)[0]
    os.makedirs(path_dir, exist_ok=True)


def rel_url(media_path, document_path):
    """Computes the relative URL needed to link from `document_path` to `media_path`.
       Assumes that `document_path` points to a file (e.g. `.md` or `.html`), not a directory."""
    return os.path.relpath(media_path, os.path.split(document_path)[0]).replace("\\", "/")


def get_twitter_api_guest_token(session, bearer_token):
    """Returns a Twitter API guest token for the current session."""
    guest_token_response = session.post("https://api.twitter.com/1.1/guest/activate.json",
                                        headers={'authorization': f'Bearer {bearer_token}'},
                                        timeout=2,
                                        )
    guest_token = json.loads(guest_token_response.content)['guest_token']
    if not guest_token:
        raise Exception(f"Failed to retrieve guest token")
    return guest_token


# TODO if downloading fails within the for loop, we should be able to return the already 
# fetched users, but also make it clear that it is incomplete. Maybe do it like in get_tweets.
def get_twitter_users(session, bearer_token, guest_token, user_ids):
    """Asks Twitter for all metadata associated with user_ids."""
    users = {}
    while user_ids:
        max_batch = 100
        user_id_batch = user_ids[:max_batch]
        user_ids = user_ids[max_batch:]
        user_id_list = ",".join(user_id_batch)
        query_url = f"https://api.twitter.com/1.1/users/lookup.json?user_id={user_id_list}"
        response = session.get(query_url,
                               headers={'authorization': f'Bearer {bearer_token}', 'x-guest-token': guest_token},
                               timeout=2,
                               )
        if not response.status_code == 200:
            raise Exception(f'Failed to get user handle: {response}')
        response_json = json.loads(response.content)
        for user in response_json:
            users[user["id_str"]] = user
    return users


def get_tweets(session, bearer_token, guest_token, tweet_ids, include_user=True, include_alt_text=True):
    """Get the json metadata for multiple tweets.
    If include_user is False, you will only get a numerical id for the user.
    Returns `tweets, remaining_tweet_ids` where `tweets`. If all goes well, `tweets` will contain all
    tweets, and `remaining_tweet_ids` is empty. If something goes wrong, downloading is stopped
    and only the tweets we got until then are returned. 
    TODO In some cases, up to 100 tweets may be both in `tweets` and `remaining_tweet_ids`."""
    tweets = {}
    remaining_tweet_ids = tweet_ids.copy()
    try:
        while remaining_tweet_ids:
            max_batch = 100
            tweet_id_batch = remaining_tweet_ids[:max_batch]
            tweet_id_list = ",".join(map(str,tweet_id_batch))
            print(f"Download {len(tweet_id_batch)} tweets of {len(remaining_tweet_ids)} remaining...")
            query_url = f"https://api.twitter.com/1.1/statuses/lookup.json?id={tweet_id_list}&tweet_mode=extended"
            if not include_user:
                query_url += "&trim_user=1"
            if include_alt_text:
                query_url += "&include_ext_alt_text=1"
            response = session.get(query_url,
                                headers={'authorization': f'Bearer {bearer_token}', 'x-guest-token': guest_token}, timeout=5)
            if response.status_code == 429:
                # Rate limit exceeded - get a new token
                guest_token = get_twitter_api_guest_token(session, bearer_token)
                continue
            if not response.status_code == 200:
                raise Exception(f'Failed to get tweets: {response}')
            response_json = json.loads(response.content)
            for tweet in response_json:
                if "id_str" in tweet:
                    tweets[tweet["id_str"]] = tweet
                else:
                    print (f"Tweet could not be returned because it has no id: {tweet}")
            remaining_tweet_ids = remaining_tweet_ids[max_batch:]
    except Exception as err:
        traceback.print_exc()
        print(f"Exception during batch download of tweets: {err}");
        print(f"Try to work with the tweets we got so far.");
    return tweets, remaining_tweet_ids


def lookup_users(user_ids, users):
    """Fill the users dictionary with data from Twitter"""
    if not user_ids:
        # Don't bother opening a session if there's nothing to get
        return
    # Account metadata observed at ~2.1KB on average.
    estimated_size = int(2.1 * len(user_ids))
    print(f'{len(user_ids)} users are unknown.')
    if not get_consent(f'Download user data from Twitter (approx {estimated_size:,} KB)?', key='download_users'):
        return

    # stores ALL the downloaded user data
    extended_user_data: dict = {}

    requests = import_module('requests')
    try:
        with requests.Session() as session:
            bearer_token = 'AAAAAAAAAAAAAAAAAAAAANRILgAAAAAAnNwIzUejRCOuH5E6I8xnZz4puTs%3D1Zv7ttfk8LF81IUq16cHjhLTvJu4FA33AGWWjCpTnA'
            guest_token = get_twitter_api_guest_token(session, bearer_token)
            retrieved_users = get_twitter_users(session, bearer_token, guest_token, user_ids)
            for user_id, user_info in retrieved_users.items():
                extended_user_data[user_id] = user_info
            for user_id, user in retrieved_users.items():
                if user["screen_name"] is not None:
                    users[user_id] = UserData(user_id=user_id, handle=user["screen_name"])
        print()  # empty line for better readability of output
    except Exception as err:
        print(f'Failed to download user data: {err}')

    return extended_user_data


def read_json_from_js_file(filename):
    """Reads the contents of a Twitter-produced .js file into a dictionary."""
    print(f'Parsing {filename}...')
    with open(filename, 'r', encoding='utf8') as f:
        data = f.readlines()
        # if the JSON has no real content, it can happen that the file is only one line long.
        # in this case, return an empty dict to avoid errors while trying to read non-existing lines.
        if len(data) <= 1:
            return {}
        # convert js file to JSON: replace first line with just '[', squash lines into a single string
        prefix = '['
        if '{' in data[0]:
            prefix += ' {'
        data =  prefix + ''.join(data[1:])
        # parse the resulting JSON and return as a dict
        return json.loads(data)


def extract_username(paths: PathConfig):
    """Returns the user's Twitter username from account.js."""
    account = read_json_from_js_file(paths.file_account_js)
    return account[0]['account']['username']


def escape_markdown(input_text: str) -> str:
    """
    Escape markdown control characters from input text so that the text will not break in rendered markdown.
    (Only use on unformatted text parts that do not yet have any markdown control characters added on purpose!)
    """
    characters_to_escape: str = r"\_*[]()~`>#+-=|{}.!"
    output_text: str = ''
    for char in input_text:
        if char in characters_to_escape:
            # add backslash before control char
            output_text = output_text + "\\" + char
        elif char == '\n':
            # add double space before line break
            output_text = output_text + "  " + char
        else:
            output_text = output_text + char
    return output_text


def parse_as_number(str_or_number):
    """Returns an int if you give it either an int or a str that can be parsed as an int. Otherwise, returns None."""
    if isinstance(str_or_number, str):
        if str_or_number.isnumeric():
            return int(str_or_number)
        else:
            return None
    elif isinstance(str_or_number, int):
        return str_or_number
    else:
        return None


def equal_ignore_types(a, b):
    """Recognizes two things as equal even if one is a str and the other is a number (but with identical content), or if both are lists or both are dicts, and all of their nested values are equal_ignore_types"""
    if a == b:
        return True
    if parse_as_number(a) is not None and parse_as_number(b) is not None: 
        return parse_as_number(a) == parse_as_number(b)
    if isinstance(a, dict) and isinstance (b, dict):
        if len(a) != len(b):
            return False
        for key in a.keys():
            if not equal_ignore_types(a[key], b[key]):
                return False
        return True
    if isinstance(a, list) and isinstance(b, list):
        if len(a) != len(b):
            return False
        for i in range(len(a)):
            if not equal_ignore_types(a[i], b[i]):
                return False
        return True
    return False


def merge_lists(a: list, b: list, ignore_types:bool=False):
    """Adds all items from b to a which are not already in a. If you pass ignore_types=True, it uses equal_ignore_types internally, and also recognizes two list items as equal if they both are dicts with equal id_str values in it, which results in merging the dicts instead of adding both separately to the result. Modifies a and returns a."""
    for item_b in b:
        found_in_a = False
        if ignore_types:
            for item_a in a:
                if equal_ignore_types(item_a, item_b):
                    found_in_a = True
                    break
                if isinstance(item_a, dict) and isinstance(item_b, dict) and has_path(item_a, ['id_str']) and has_path(item_b, ['id_str']) and item_a['id_str'] == item_b['id_str']:
                    merge_dicts(item_a, item_b)
        else:
            found_in_a = item_b in a

        if not found_in_a:
            a.append(item_b)
    return a


# Taken from https://stackoverflow.com/a/7205107/39946, then adapted to
# some commonly observed twitter specifics.
def merge_dicts(a, b, path=None):
    "merges b into a"
    if path is None: path = []
    for key in b:
        if key in a:
            if isinstance(a[key], dict) and isinstance(b[key], dict):
                merge_dicts(a[key], b[key], path + [str(key)])
            elif isinstance(a[key], list) and isinstance(b[key], list):
                merge_lists(a[key], b[key], ignore_types=True)
            elif a[key] == b[key]:
                pass # same leaf value
            elif key == 'retweet_count' or key == 'favorite_count':
                a[key] = max(parse_as_number(a[key]), parse_as_number(b[key]))
            elif key in ['possibly_sensitive']:
                # ignore conflicts in unimportant fields that tend to differ
                pass
            elif parse_as_number(a[key]) == parse_as_number(b[key]):
                # Twitter sometimes puts numbers into strings, so that the same number might be 3 or '3'
                a[key] = parse_as_number(a[key])
            elif a[key] is None and b[key] is not None:
                # just as if `not key in a`
                a[key] = b[key]
            elif a[key] is not None and b[key] is None:
                # Nothing to update
                pass
            else:
                raise Exception(f"Conflict at {'.'.join(path + [str(key)])}, value '{a[key]}' vs. '{b[key]}'")
        else:
            a[key] = b[key]
    return a


def unwrap_tweet(tweet):
    if 'tweet' in tweet.keys():
        return tweet['tweet']
    else:
        return tweet


def add_known_tweet(known_tweets, new_tweet):
    tweet_id = new_tweet['id_str']
    if tweet_id in known_tweets:
        if known_tweets[tweet_id] == new_tweet:
            pass
            #print(f"Tweet {tweet_id} was already known with identical contents")
        else:
            try:
                merge_dicts(known_tweets[tweet_id], new_tweet)
            except Exception as err:
                print(traceback.format_exc())
                print(f"Tweet {tweet_id} could not be merged: {err}")
                
    else:
        #print(f"Tweet {tweet_id} is new")
        known_tweets[tweet_id] = new_tweet


def collect_tweet_references(tweet, known_tweets, counts):
    tweet = unwrap_tweet(tweet)
    tweet_ids = set()

    # Don't search for tweet references if this tweet was not part of the original archive
    if 'from_archive' not in tweet:
        return tweet_ids

    # Collect quoted tweets
    if has_path(tweet, ['entities', 'urls']):
        for url in tweet['entities']['urls']:
            if 'url' in url and 'expanded_url' in url:
                expanded_url = url['expanded_url']
                matches = re.match(r'^https://twitter.com/([0-9A-Za-z_]*)/status/(\d+)$', expanded_url)
                if (matches):
                    #user_handle = matches[1]
                    quoted_id = matches[2]
                    if (quoted_id in known_tweets):
                        counts['known_quote'] += 1
                    else:
                        tweet_ids.add(quoted_id)
                        counts['quote'] += 1

    # Collect previous tweets in conversation
    # Only do this for tweets from our original archive
    if 'from_archive' in tweet and has_path(tweet, ['in_reply_to_status_id_str']):
        prev_tweet_id = tweet['in_reply_to_status_id_str']
        if (prev_tweet_id in known_tweets):
            counts['known_reply'] += 1
        else:
            tweet_ids.add(prev_tweet_id)
            counts['reply'] += 1

    # Collect retweets
    # Don't do this if we already re-downloaded this tweet
    if not 'from_api' in tweet and 'full_text' in tweet and tweet['full_text'].startswith('RT @'):
        tweet_ids.add(tweet['id_str'])
        counts['retweet'] += 1

    # Collect tweets with media, which might lack alt text
    # TODO we might filter for media which has "type" : "photo" because there is no alt text for videos
    # Don't do this if we already re-downloaded this tweet with alt texts enabled
    if not 'download_with_alt_text' in tweet and has_path(tweet, ['entities', 'media']):
        tweet_ids.add(tweet['id_str'])
        counts['media'] += 1

    if None in tweet_ids:
        raise Exception(f"Tweet has id None: {tweet}")

    return tweet_ids


def has_path(dict, index_path: List[str]):
    """Walks a path through nested dicts or lists, and returns True if all the keys are present, and all of the values are not None."""
    for index in index_path:
        if not index in dict:
            return False
        dict = dict[index]
        if dict is None:
            return False
    return True


def convert_tweet(tweet, username, media_sources: dict, users, referenced_tweets, paths: PathConfig):
    """Converts a JSON-format tweet. Returns tuple of timestamp, markdown and HTML."""
    # TODO actually use `referenced_tweets`
    tweet = unwrap_tweet(tweet)
    timestamp_str = tweet['created_at']
    timestamp = int(round(datetime.datetime.strptime(timestamp_str, '%a %b %d %X %z %Y').timestamp()))
    # Example: Tue Mar 19 14:05:17 +0000 2019
    body_markdown = tweet['full_text']
    body_html = tweet['full_text']
    tweet_id_str = tweet['id_str']
    # for old tweets before embedded t.co redirects were added, ensure the links are
    # added to the urls entities list so that we can build correct links later on.
    if 'entities' in tweet and 'media' not in tweet['entities'] and len(tweet['entities'].get("urls", [])) == 0:
        for word in tweet['full_text'].split():
            try:
                url = urlparse(word)
            except ValueError:
                pass  # don't crash when trying to parse something that looks like a URL but actually isn't
            else:
                if url.scheme != '' and url.netloc != '' and not word.endswith('\u2026'):
                    # Shorten links similar to twitter
                    netloc_short = url.netloc[4:] if url.netloc.startswith("www.") else url.netloc
                    path_short = url.path if len(url.path + '?' + url.query) < 15 \
                        else (url.path + '?' + url.query)[:15] + '\u2026'
                    tweet['entities']['urls'].append({
                        'url': word,
                        'expanded_url': word,
                        'display_url': netloc_short + path_short,
                        'indices': [tweet['full_text'].index(word), tweet['full_text'].index(word) + len(word)],
                    })
    # replace t.co URLs with their original versions
    if has_path(tweet, ['entities', 'urls']):
        for url in tweet['entities']['urls']:
            if 'url' in url and 'expanded_url' in url:
                expanded_url = url['expanded_url']
                body_markdown = body_markdown.replace(url['url'], expanded_url)
                expanded_url_html = f'<a href="{expanded_url}">{expanded_url}</a>'
                body_html = body_html.replace(url['url'], expanded_url_html)
    # if the tweet is a reply, construct a header that links the names
    # of the accounts being replied to the tweet being replied to
    header_markdown = ''
    header_html = ''
    if 'in_reply_to_status_id' in tweet:
        # match and remove all occurrences of '@username ' at the start of the body
        replying_to = re.match(r'^(@[0-9A-Za-z_]* )*', body_markdown)[0]
        if replying_to:
            body_markdown = body_markdown[len(replying_to):]
            body_html = body_html[len(replying_to):]
        else:
            # no '@username ' in the body: we're replying to self
            replying_to = f'@{username}'
        names = replying_to.split()
        # some old tweets lack 'in_reply_to_screen_name': use it if present, otherwise fall back to names[0]
        in_reply_to_screen_name = tweet['in_reply_to_screen_name'] if 'in_reply_to_screen_name' in tweet else names[0]
        # create a list of names of the form '@name1, @name2 and @name3' - or just '@name1' if there is only one name
        name_list = ', '.join(names[:-1]) + (f' and {names[-1]}' if len(names) > 1 else names[0])
        in_reply_to_status_id = tweet['in_reply_to_status_id']
        replying_to_url = f'https://twitter.com/{in_reply_to_screen_name}/status/{in_reply_to_status_id}'
        header_markdown += f'Replying to [{escape_markdown(name_list)}]({replying_to_url})\n\n'
        header_html += f'Replying to <a href="{replying_to_url}">{name_list}</a><br>'
    # escape tweet body for markdown rendering:
    body_markdown = escape_markdown(body_markdown)
    # replace image URLs with image links to local files
    if has_path(tweet, ['entities', 'media']) and has_path(tweet, ['extended_entities', 'media']) \
        and len(tweet['entities']['media']) > 0 and 'url' in tweet['entities']['media'][0]:
            
        original_url = tweet['entities']['media'][0]['url']
        markdown = ''
        html = ''
        for media in tweet['extended_entities']['media']:
            if 'url' in media and 'media_url' in media:
                original_expanded_url = media['media_url']
                original_filename = os.path.split(original_expanded_url)[1]
                archive_media_filename = tweet_id_str + '-' + original_filename
                archive_media_path = os.path.join(paths.dir_input_media, archive_media_filename)
                file_output_media = os.path.join(paths.dir_output_media, archive_media_filename)
                media_url = rel_url(file_output_media, paths.example_file_output_tweets)
                markdown += '' if not markdown and body_markdown == escape_markdown(original_url) else '\n\n'
                html += '' if not html and body_html == original_url else '<br>'
                # if file exists, this means that file is probably an image (not a video)
                if os.path.isfile(archive_media_path):
                    # Found a matching image, use this one
                    if not os.path.isfile(file_output_media):
                        shutil.copy(archive_media_path, file_output_media)
                    markdown += f'![]({media_url})'
                    html += f'<img src="{media_url}"/>'
                    # Save the online location of the best-quality version of this file, for later upgrading if wanted
                    best_quality_url = f'https://pbs.twimg.com/media/{original_filename}:orig'
                    media_sources[os.path.join(paths.dir_output_media, archive_media_filename)] = best_quality_url
                else:
                    # If the file does not exists, it might be a video. Then its filename might
                    # be found like this:
                    # Is there any other file that includes the tweet_id in its filename?
                    archive_media_paths = glob.glob(os.path.join(paths.dir_input_media, tweet_id_str + '*'))
                    if len(archive_media_paths) > 0:
                        for archive_media_path in archive_media_paths:
                            archive_media_filename = os.path.split(archive_media_path)[-1]
                            file_output_media = os.path.join(paths.dir_output_media, archive_media_filename)
                            media_url = rel_url(file_output_media, paths.example_file_output_tweets)
                            if not os.path.isfile(file_output_media):
                                shutil.copy(archive_media_path, file_output_media)
                            markdown += f'<video controls><source src="{media_url}">Your browser ' \
                                        f'does not support the video tag.</video>\n'
                            html += f'<video controls><source src="{media_url}">Your browser ' \
                                    f'does not support the video tag.</video>\n'
                            # Save the online location of the best-quality version of this file,
                            # for later upgrading if wanted
                            if 'video_info' in media and 'variants' in media['video_info']:
                                best_quality_url = ''
                                best_bitrate = -1 # some valid videos are marked with bitrate=0 in the JSON
                                for variant in media['video_info']['variants']:
                                    if 'bitrate' in variant:
                                        bitrate = int(variant['bitrate'])
                                        if bitrate > best_bitrate:
                                            best_quality_url = variant['url']
                                            best_bitrate = bitrate
                                if best_bitrate == -1:
                                    print(f"Warning No URL found for {original_url} {original_expanded_url} "
                                          f"{archive_media_path} {media_url}")
                                    print(f"JSON: {tweet}")
                                else:
                                    media_sources[os.path.join(paths.dir_output_media, archive_media_filename)] = best_quality_url
                    else:
                        print(f'Warning: missing local file: {archive_media_path}. Using original link instead: '
                              f'{original_url} (expands to {original_expanded_url})')
                        markdown += f'![]({original_url})'
                        html += f'<a href="{original_url}">{original_url}</a>'
        body_markdown = body_markdown.replace(escape_markdown(original_url), markdown)
        body_html = body_html.replace(original_url, html)
    # make the body a quote
    body_markdown = '> ' + '\n> '.join(body_markdown.splitlines())
    body_html = '<p><blockquote>' + '<br>\n'.join(body_html.splitlines()) + '</blockquote>'
    # append the original Twitter URL as a link
    original_tweet_url = f'https://twitter.com/{username}/status/{tweet_id_str}'
    icon_url = rel_url(paths.file_tweet_icon, paths.example_file_output_tweets) 
    body_markdown = header_markdown + body_markdown + f'\n\n<img src="{icon_url}" width="12" /> ' \
                                                      f'[{timestamp_str}]({original_tweet_url})'
    body_html = header_html + body_html + f'<a href="{original_tweet_url}"><img src="{icon_url}" ' \
                                          f'width="12" />&nbsp;{timestamp_str}</a></p>'
    # extract user_id:handle connections
    if 'in_reply_to_user_id' in tweet and 'in_reply_to_screen_name' in tweet and \
            tweet['in_reply_to_screen_name'] is not None:
        reply_to_id = tweet['in_reply_to_user_id']
        if int(reply_to_id) >= 0:  # some ids are -1, not sure why
            handle = tweet['in_reply_to_screen_name']
            users[reply_to_id] = UserData(user_id=reply_to_id, handle=handle)
    if 'entities' in tweet and 'user_mentions' in tweet['entities'] and tweet['entities']['user_mentions'] is not None:
        for mention in tweet['entities']['user_mentions']:
            if mention is not None and 'id' in mention and 'screen_name' in mention:
                mentioned_id = mention['id']
                if int(mentioned_id) >= 0:  # some ids are -1, not sure why
                    handle = mention['screen_name']
                    if handle is not None:
                        users[mentioned_id] = UserData(user_id=mentioned_id, handle=handle)

    return timestamp, body_markdown, body_html


def find_files_input_tweets(dir_path_input_data):
    """Identify the tweet archive's file and folder names -
    they change slightly depending on the archive size it seems."""
    input_tweets_file_templates = ['tweet.js', 'tweets.js', 'tweets-part*.js']
    files_paths_input_tweets = []
    for input_tweets_file_template in input_tweets_file_templates:
        files_paths_input_tweets += glob.glob(os.path.join(dir_path_input_data, input_tweets_file_template))
    if len(files_paths_input_tweets)==0:
        print(f'Error: no files matching {input_tweets_file_templates} in {dir_path_input_data}')
        exit()
    return files_paths_input_tweets


def find_dir_input_media(dir_path_input_data):
    input_media_dir_templates = ['tweet_media', 'tweets_media']
    input_media_dirs = []
    for input_media_dir_template in input_media_dir_templates:
        input_media_dirs += glob.glob(os.path.join(dir_path_input_data, input_media_dir_template))
    if len(input_media_dirs) == 0:
        print(f'Error: no folders matching {input_media_dir_templates} in {dir_path_input_data}')
        exit()
    if len(input_media_dirs) > 1:
        print(f'Error: multiple folders matching {input_media_dir_templates} in {dir_path_input_data}')
        exit()
    return input_media_dirs[0]


def download_file_if_larger(url, filename, index, count, sleep_time):
    """Attempts to download from the specified URL. Overwrites file if larger.
       Returns whether the file is now known to be the largest available, and the number of bytes downloaded.
    """
    requests = import_module('requests')
    imagesize = import_module('imagesize')

    pref = f'{index:3d}/{count:3d} {filename}: '
    # Sleep briefly, in an attempt to minimize the possibility of trigging some auto-cutoff mechanism
    if index > 1:
        print(f'{pref}Sleeping...', end='\r')
        time.sleep(sleep_time)
    # Request the URL (in stream mode so that we can conditionally abort depending on the headers)
    print(f'{pref}Requesting headers for {url}...', end='\r')
    byte_size_before = os.path.getsize(filename)
    try:
        with requests.get(url, stream=True, timeout=2) as res:
            if not res.status_code == 200:
                # Try to get content of response as `res.text`.
                # For twitter.com, this will be empty in most (all?) cases.
                # It is successfully tested with error responses from other domains.
                raise Exception(f'Download failed with status "{res.status_code} {res.reason}". '
                                f'Response content: "{res.text}"')
            byte_size_after = int(res.headers['content-length'])
            if byte_size_after != byte_size_before:
                # Proceed with the full download
                tmp_filename = filename+'.tmp'
                print(f'{pref}Downloading {url}...            ', end='\r')
                with open(tmp_filename,'wb') as f:
                    shutil.copyfileobj(res.raw, f)
                post = f'{byte_size_after/2**20:.1f}MB downloaded'
                width_before, height_before = imagesize.get(filename)
                width_after, height_after = imagesize.get(tmp_filename)
                pixels_before, pixels_after = width_before * height_before, width_after * height_after
                pixels_percentage_increase = 100.0 * (pixels_after - pixels_before) / pixels_before

                if width_before == -1 and height_before == -1 and width_after == -1 and height_after == -1:
                    # could not check size of both versions, probably a video or unsupported image format
                    os.replace(tmp_filename, filename)
                    bytes_percentage_increase = 100.0 * (byte_size_after - byte_size_before) / byte_size_before
                    logging.info(f'{pref}SUCCESS. New version is {bytes_percentage_increase:3.0f}% '
                                 f'larger in bytes (pixel comparison not possible). {post}')
                    return True, byte_size_after
                elif width_before == -1 or height_before == -1 or width_after == -1 or height_after == -1:
                    # could not check size of one version, this should not happen (corrupted download?)
                    logging.info(f'{pref}SKIPPED. Pixel size comparison inconclusive: '
                                 f'{width_before}*{height_before}px vs. {width_after}*{height_after}px. {post}')
                    return False, byte_size_after
                elif pixels_after >= pixels_before:
                    os.replace(tmp_filename, filename)
                    bytes_percentage_increase = 100.0 * (byte_size_after - byte_size_before) / byte_size_before
                    if bytes_percentage_increase >= 0:
                        logging.info(f'{pref}SUCCESS. New version is {bytes_percentage_increase:3.0f}% larger in bytes '
                                     f'and {pixels_percentage_increase:3.0f}% larger in pixels. {post}')
                    else:
                        logging.info(f'{pref}SUCCESS. New version is actually {-bytes_percentage_increase:3.0f}% '
                                     f'smaller in bytes but {pixels_percentage_increase:3.0f}% '
                                     f'larger in pixels. {post}')
                    return True, byte_size_after
                else:
                    logging.info(f'{pref}SKIPPED. Online version has {-pixels_percentage_increase:3.0f}% '
                                 f'smaller pixel size. {post}')
                    return True, byte_size_after
            else:
                logging.info(f'{pref}SKIPPED. Online version is same byte size, assuming same content. Not downloaded.')
                return True, 0
    except Exception as err:
        logging.error(f"{pref}FAIL. Media couldn't be retrieved from {url} because of exception: {err}")
        return False, 0


def download_larger_media(media_sources: dict, paths: PathConfig):
    """Uses (filename, URL) tuples in media_sources to download files from remote storage.
       Aborts downloads if the remote file is the same size or smaller than the existing local version.
       Retries the failed downloads several times, with increasing pauses between each to avoid being blocked.
    """
    # Log to file as well as the console
    logging.basicConfig(stream=sys.stdout, level=logging.INFO, format='%(message)s')
    mkdirs_for_file(paths.file_download_log)
    logfile_handler = logging.FileHandler(filename=paths.file_download_log, mode='w')
    logfile_handler.setLevel(logging.INFO)
    logging.getLogger().addHandler(logfile_handler)
    # Download new versions
    start_time = time.time()
    total_bytes_downloaded = 0
    sleep_time = 0.25
    remaining_tries = 5
    while remaining_tries > 0:
        number_of_files = len(media_sources)
        success_count = 0
        retries = []
        for index, (local_media_path, media_url) in enumerate(media_sources.items()):
            success, bytes_downloaded = download_file_if_larger(media_url, local_media_path, index + 1, number_of_files, sleep_time)
            if success:
                success_count += 1
            else:
                retries.append((local_media_path, media_url))
            total_bytes_downloaded += bytes_downloaded

            # show % done and estimated remaining time:
            time_elapsed: float = time.time() - start_time
            estimated_time_per_file: float = time_elapsed / (index + 1)

            time_remaining_string = format_duration(seconds = (number_of_files - (index + 1)) * estimated_time_per_file)

            if index + 1 == number_of_files:
                print('    100 % done.')
            else:
                print(f'    {(100*(index+1)/number_of_files):.1f} % done, about {time_remaining_string} remaining...')

        media_sources = retries
        remaining_tries -= 1
        sleep_time += 2
        logging.info(f'\n{success_count} of {number_of_files} tested media files '
                     f'are known to be the best-quality available.\n')
        if len(retries) == 0:
            break
        if remaining_tries > 0:
            print(f'----------------------\n\nRetrying the ones that failed, with a longer sleep. '
                  f'{remaining_tries} tries remaining.\n')
    end_time = time.time()

    logging.info(f'Total downloaded: {total_bytes_downloaded/2**20:.1f}MB = {total_bytes_downloaded/2**30:.2f}GB')
    logging.info(f'Time taken: {end_time-start_time:.0f}s')
    print(f'Wrote log to {paths.file_download_log}')


def parse_tweets(username, users, html_template, paths: PathConfig) -> dict:
    """Read tweets from paths.files_input_tweets, write to *.md and *.html.
       Copy the media used to paths.dir_output_media.
       Collect user_id:user_handle mappings for later use, in 'users'.
       Returns the mapping from media filename to best-quality URL.
    """
    converted_tweets = []
    media_sources = {}
    counts = defaultdict(int)
    known_tweets = {}

    # TODO If we run this tool multiple times, in `known_tweets` we will have our own tweets as
    # well as related tweets by others. With each run, the tweet graph is expanded. We probably do
    # not want this. To stop it, implement one of these:
    # 1. keep own tweets and other tweets in different dicts
    # 2. put them all in one dict, but mark the tweets by others, so that certain steps will ignore them
    # 3. use the data that is already present in a tweet to distinguish own tweets from others

    # Load tweets that we saved in an earlier run between pass 2 and 3
    tweet_dict_filename = os.path.join(paths.dir_output_cache, 'known_tweets.json')
    if os.path.exists(tweet_dict_filename):
        with open(tweet_dict_filename, 'r', encoding='utf8') as f:
            known_tweets = json.load(f)
    
    # Fist pass: Load tweets from all archive files and add them to known_tweets
    for tweets_js_filename in paths.files_input_tweets:
        json_result = read_json_from_js_file(tweets_js_filename)
        for tweet in json_result:
            tweet = unwrap_tweet(tweet)
            tweet['from_archive'] = True
            add_known_tweet(known_tweets, tweet)

    tweet_ids_to_download = set()
    
    # Second pass: Iterate through all those tweets
    for tweet in known_tweets.values():
        tweet_ids_to_download.update(collect_tweet_references(tweet, known_tweets, counts))

    # (Maybe) download referenced tweets
    referenced_tweets = []
    if (len(tweet_ids_to_download) >0):
        print(f"Found references to {len(tweet_ids_to_download)} tweets which should be downloaded. Breakdown of download reasons:")
        for reason in ['quote', 'reply', 'retweet', 'media']:
            print(f" * {counts[reason]} because of {reason}")
        print(f"There were {counts['known_reply']} references to tweets which are already known so we don't need to download them (not included in the numbers above).")
        print()
        print("Please note that the downloaded tweets will not be included in the generated output yet.")
        print("Anyway, we recommend to download the tweets now, just in case Twitter (or its API which")
        print("we use), won't be available forever. A future version of this script will be able to")
        print("include the downloaded tweets into the output, even if Twitter should not be available then.")
        print()

    while (len(tweet_ids_to_download) > 0):
        estimated_download_time_seconds = math.ceil(len(tweet_ids_to_download) / 100) * 2
        estimated_download_time_str = format_duration(estimated_download_time_seconds)
        if get_consent(f"OK to download {len(tweet_ids_to_download)} tweets from twitter? This would take about {estimated_download_time_str}.", key='download_tweets'):
            # TODO maybe give an estimate of download size and/or time
            # TODO maybe let the user choose which of the tweets to download, by selecting a subset of those reasons
            requests = import_module('requests')
            try:
                with requests.Session() as session:
                    bearer_token = 'AAAAAAAAAAAAAAAAAAAAANRILgAAAAAAnNwIzUejRCOuH5E6I8xnZz4puTs%3D1Zv7ttfk8LF81IUq16cHjhLTvJu4FA33AGWWjCpTnA'
                    guest_token = get_twitter_api_guest_token(session, bearer_token)
                    # TODO We could download user data together with the tweets, because we will need it anyway. But we might download the data for each user multiple times then.
                    downloaded_tweets, tweet_ids_to_download = get_tweets(session, bearer_token, guest_token, list(tweet_ids_to_download), False)

                    for downloaded_tweet in downloaded_tweets.values():
                        downloaded_tweet = unwrap_tweet(downloaded_tweet)
                        downloaded_tweet['from_api'] = True
                        downloaded_tweet['download_with_user'] = False
                        downloaded_tweet['download_with_alt_text'] = True
                        add_known_tweet(known_tweets, downloaded_tweet)
                    with open(tweet_dict_filename, "w") as outfile:
                        json.dump(known_tweets, outfile, indent=2)
                    print(f"Saved {len(known_tweets)} tweets to '{tweet_dict_filename}'.")

            except Exception as err:
                # this code is rather unlikely to be reached, since get_tweets has internal error handling.
                print(f'Failed to download tweets: {err}')

            if len(tweet_ids_to_download) > 0:
                print("Not all tweets could be downloaded, but you can retry if you want.")
        else:
            # Don't ask again and again if the user said 'no'
            break

    # Third pass: convert tweets, using the downloaded references from pass 2
    for tweet in known_tweets.values():
        try:
            converted_tweets.append(convert_tweet(tweet, username, media_sources, users, referenced_tweets, paths))
        except Exception as err:
            print(f"Could not convert tweet {tweet['id_str']} because: {err}")
    converted_tweets.sort(key=lambda tup: tup[0]) # oldest first

    # Group tweets by month
    grouped_tweets = defaultdict(list)
    for timestamp, md, html in converted_tweets:
        # Use a (markdown) filename that can be imported into Jekyll: YYYY-MM-DD-your-title-here.md
        dt = datetime.datetime.fromtimestamp(timestamp)
        grouped_tweets[(dt.year, dt.month)].append((md, html))

    for (year, month), content in grouped_tweets.items():
        # Write into *.md files
        md_string = '\n\n----\n\n'.join(md for md, _ in content)
        md_path = paths.create_path_for_file_output_tweets(year, month, format="md")
        with open_and_mkdirs(md_path) as f:
            f.write(md_string)

        # Write into *.html files
        html_string = '<hr>\n'.join(html for _, html in content)
        html_path = paths.create_path_for_file_output_tweets(year, month, format="html")
        with open_and_mkdirs(html_path) as f:
            f.write(html_template.format(html_string))

    print(f'Wrote {len(converted_tweets)} tweets to *.md and *.html, '
          f'with images and video embedded from {paths.dir_output_media}')

    return media_sources


def collect_user_ids_from_followings(paths) -> list:
    """
     Collect all user ids that appear in the followings archive data.
     (For use in bulk online lookup from Twitter.)
    """
    # read JSON file from archive
    following_json = read_json_from_js_file(os.path.join(paths.dir_input_data, 'following.js'))
    # collect all user ids in a list
    following_ids = []
    for follow in following_json:
        if 'following' in follow and 'accountId' in follow['following']:
            following_ids.append(follow['following']['accountId'])
    return following_ids


def parse_followings(users, user_id_url_template, paths: PathConfig):
    """Parse paths.dir_input_data/following.js, write to paths.file_output_following.
    """
    following = []
    following_json = read_json_from_js_file(os.path.join(paths.dir_input_data, 'following.js'))
    following_ids = []
    for follow in following_json:
        if 'following' in follow and 'accountId' in follow['following']:
            following_ids.append(follow['following']['accountId'])
    for following_id in following_ids:
        handle = users[following_id].handle if following_id in users else '~unknown~handle~'
        following.append(handle + ' ' + user_id_url_template.format(following_id))
    following.sort()
    following_output_path = paths.create_path_for_file_output_single(format="txt", kind="following")
    with open_and_mkdirs(following_output_path) as f:
        f.write('\n'.join(following))
    print(f"Wrote {len(following)} accounts to {following_output_path}")


def collect_user_ids_from_followers(paths) -> list:
    """
     Collect all user ids that appear in the followers archive data.
     (For use in bulk online lookup from Twitter.)
    """
    # read JSON file from archive
    follower_json = read_json_from_js_file(os.path.join(paths.dir_input_data, 'follower.js'))
    # collect all user ids in a list
    follower_ids = []
    for follower in follower_json:
        if 'follower' in follower and 'accountId' in follower['follower']:
            follower_ids.append(follower['follower']['accountId'])
    return follower_ids


def parse_followers(users, user_id_url_template, paths: PathConfig):
    """Parse paths.dir_input_data/followers.js, write to paths.file_output_followers.
    """
    followers = []
    follower_json = read_json_from_js_file(os.path.join(paths.dir_input_data, 'follower.js'))
    follower_ids = []
    for follower in follower_json:
        if 'follower' in follower and 'accountId' in follower['follower']:
            follower_ids.append(follower['follower']['accountId'])
    for follower_id in follower_ids:
        handle = users[follower_id].handle if follower_id in users else '~unknown~handle~'
        followers.append(handle + ' ' + user_id_url_template.format(follower_id))
    followers.sort()
    followers_output_path = paths.create_path_for_file_output_single(format="txt", kind="followers")
    with open_and_mkdirs(followers_output_path) as f:
        f.write('\n'.join(followers))
    print(f"Wrote {len(followers)} accounts to {followers_output_path}")


def chunks(lst: list, n: int):
    """Yield successive n-sized chunks from lst."""
    for i in range(0, len(lst), n):
        yield lst[i:i + n]


def collect_user_ids_from_direct_messages(paths) -> list:
    """
     Collect all user ids that appear in the direct messages archive data.
     (For use in bulk online lookup from Twitter.)
    """
    # read JSON file from archive
    dms_json = read_json_from_js_file(os.path.join(paths.dir_input_data, 'direct-messages.js'))
    # collect all user ids in a set
    dms_user_ids = set()
    for conversation in dms_json:
        if 'dmConversation' in conversation and 'conversationId' in conversation['dmConversation']:
            dm_conversation = conversation['dmConversation']
            conversation_id = dm_conversation['conversationId']
            user1_id, user2_id = conversation_id.split('-')
            dms_user_ids.add(user1_id)
            dms_user_ids.add(user2_id)
    return list(dms_user_ids)


def parse_direct_messages(username, users, user_id_url_template, paths: PathConfig):
    """Parse paths.dir_input_data/direct-messages.js, write to one markdown file per conversation.
    """
    # read JSON file
    dms_json = read_json_from_js_file(os.path.join(paths.dir_input_data, 'direct-messages.js'))

    # Parse the DMs and store the messages in a dict
    conversations_messages = defaultdict(list)
    for conversation in dms_json:
        if 'dmConversation' in conversation and 'conversationId' in conversation['dmConversation']:
            dm_conversation = conversation['dmConversation']
            conversation_id = dm_conversation['conversationId']
            user1_id, user2_id = conversation_id.split('-')
            messages = []
            if 'messages' in dm_conversation:
                for message in dm_conversation['messages']:
                    if 'messageCreate' in message:
                        message_create = message['messageCreate']
                        if all(tag in message_create for tag in ['senderId', 'recipientId', 'text', 'createdAt']):
                            from_id = message_create['senderId']
                            to_id = message_create['recipientId']
                            body = message_create['text']
                            # replace t.co URLs with their original versions
                            if 'urls' in message_create and len(message_create['urls']) > 0:
                                for url in message_create['urls']:
                                    if 'url' in url and 'expanded' in url:
                                        expanded_url = url['expanded']
                                        body = body.replace(url['url'], expanded_url)
                            # escape message body for markdown rendering:
                            body_markdown = escape_markdown(body)
                            # replace image URLs with image links to local files
                            if 'mediaUrls' in message_create \
                                    and len(message_create['mediaUrls']) == 1 \
                                    and 'urls' in message_create:
                                original_expanded_url = message_create['urls'][0]['expanded']
                                message_id = message_create['id']
                                media_hash_and_type = message_create['mediaUrls'][0].split('/')[-1]
                                media_id = message_create['mediaUrls'][0].split('/')[-2]
                                archive_media_filename = f'{message_id}-{media_hash_and_type}'
                                new_url = os.path.join(paths.dir_output_media, archive_media_filename)
                                archive_media_path = \
                                    os.path.join(paths.dir_input_data, 'direct_messages_media', archive_media_filename)
                                if os.path.isfile(archive_media_path):
                                    # found a matching image, use this one
                                    if not os.path.isfile(new_url):
                                        shutil.copy(archive_media_path, new_url)
                                    image_markdown = f'\n![]({new_url})\n'
                                    body_markdown = body_markdown.replace(
                                        escape_markdown(original_expanded_url), image_markdown
                                    )

                                    # Save the online location of the best-quality version of this file,
                                    # for later upgrading if wanted
                                    best_quality_url = \
                                        f'https://ton.twitter.com/i//ton/data/dm/' \
                                        f'{message_id}/{media_id}/{media_hash_and_type}'
                                    # there is no ':orig' here, the url without any suffix has the original size

                                    # TODO: a cookie (and a 'Referer: https://twitter.com' header)
                                    #  is needed to retrieve it, so the url might be useless anyway...

                                    # WARNING: Do not uncomment the statement below until the cookie problem is solved!
                                    # media_sources.append(
                                    #     (
                                    #         os.path.join(output_media_folder_name, archive_media_filename),
                                    #         best_quality_url
                                    #     )
                                    # )

                                else:
                                    archive_media_paths = glob.glob(
                                        os.path.join(paths.dir_input_data, 'direct_messages_media', message_id + '*'))
                                    if len(archive_media_paths) > 0:
                                        for archive_media_path in archive_media_paths:
                                            archive_media_filename = os.path.split(archive_media_path)[-1]
                                            media_url = os.path.join(paths.dir_output_media, archive_media_filename)
                                            if not os.path.isfile(media_url):
                                                shutil.copy(archive_media_path, media_url)
                                            video_markdown = f'\n<video controls><source src="{media_url}">' \
                                                             f'Your browser does not support the video tag.</video>\n'
                                            body_markdown = body_markdown.replace(
                                                escape_markdown(original_expanded_url), video_markdown
                                            )

                                    # TODO: maybe  also save the online location of the best-quality version for videos?
                                    #  (see above)

                                    else:
                                        print(f'Warning: missing local file: {archive_media_path}. '
                                              f'Using original link instead: {original_expanded_url})')

                            created_at = message_create['createdAt']  # example: 2022-01-27T15:58:52.744Z
                            timestamp = \
                                int(round(datetime.datetime.strptime(created_at, '%Y-%m-%dT%X.%fZ').timestamp()))

                            from_handle = escape_markdown(users[from_id].handle) if from_id in users \
                                else user_id_url_template.format(from_id)
                            to_handle = escape_markdown(users[to_id].handle) if to_id in users \
                                else user_id_url_template.format(to_id)

                            # make the body a quote
                            body_markdown = '> ' + '\n> '.join(body_markdown.splitlines())
                            message_markdown = f'{from_handle} -> {to_handle}: ({created_at}) \n\n' \
                                               f'{body_markdown}'
                            messages.append((timestamp, message_markdown))

            # find identifier for the conversation
            other_user_id = user2_id if (user1_id in users and users[user1_id].handle == username) else user1_id

            # collect messages per identifying user in conversations_messages dict
            conversations_messages[other_user_id].extend(messages)

    # output as one file per conversation (or part of long conversation)
    num_written_messages = 0
    num_written_files = 0
    for other_user_id, messages in conversations_messages.items():
        # sort messages by timestamp
        messages.sort(key=lambda tup: tup[0])

        other_user_name = escape_markdown(users[other_user_id].handle) if other_user_id in users \
            else user_id_url_template.format(other_user_id)

        other_user_short_name: str = users[other_user_id].handle if other_user_id in users else other_user_id

        escaped_username = escape_markdown(username)

        # if there are more than 1000 messages, the conversation was split up in the twitter archive.
        # following this standard, also split up longer conversations in the output files:

        if len(messages) > 1000:
            for chunk_index, chunk in enumerate(chunks(messages, 1000)):
                markdown = ''
                markdown += f'### Conversation between {escaped_username} and {other_user_name}, ' \
                            f'part {chunk_index+1}: ###\n\n----\n\n'
                markdown += '\n\n----\n\n'.join(md for _, md in chunk)
                conversation_output_path = paths.create_path_for_file_output_dms(name=other_user_short_name, index=(chunk_index + 1), format="md")

                # write part to a markdown file
                with open_and_mkdirs(conversation_output_path) as f:
                    f.write(markdown)
                print(f'Wrote {len(chunk)} messages to {conversation_output_path}')
                num_written_files += 1

        else:
            markdown = ''
            markdown += f'### Conversation between {escaped_username} and {other_user_name}: ###\n\n----\n\n'
            markdown += '\n\n----\n\n'.join(md for _, md in messages)
            conversation_output_path = paths.create_path_for_file_output_dms(name=other_user_short_name, format="md")

            with open_and_mkdirs(conversation_output_path) as f:
                f.write(markdown)
            print(f'Wrote {len(messages)} messages to {conversation_output_path}')
            num_written_files += 1

        num_written_messages += len(messages)

    print(f"\nWrote {len(conversations_messages)} direct message conversations "
          f"({num_written_messages} total messages) to {num_written_files} markdown files\n")


def make_conversation_name_safe_for_filename(conversation_name: str) -> str:
    """
    Remove/replace characters that could be unsafe in filenames
    """
    forbidden_chars = \
        ['"', "'", '*', '/', '\\', ':', '<', '>', '?', '|', '!', '@', ';', ',', '=', '.', '\n', '\r', '\t']
    new_conversation_name = ''
    for char in conversation_name:
        if char in forbidden_chars:
            new_conversation_name = new_conversation_name + '_'
        elif char.isspace():
            # replace spaces with underscores
            new_conversation_name = new_conversation_name + '_'
        elif char == 0x7F or (0x1F >= ord(char) >= 0x00):
            # 0x00 - 0x1F and 0x7F are also forbidden, just discard them
            continue
        else:
            new_conversation_name = new_conversation_name + char

    return new_conversation_name


def find_group_dm_conversation_participant_ids(conversation: dict) -> set:
    """
    Find IDs of all participating Users in a group direct message conversation
    """
    group_user_ids = set()
    if 'dmConversation' in conversation and 'conversationId' in conversation['dmConversation']:
        dm_conversation = conversation['dmConversation']
        if 'messages' in dm_conversation:
            for message in dm_conversation['messages']:
                if 'messageCreate' in message:
                    group_user_ids.add(message['messageCreate']['senderId'])
                elif 'joinConversation' in message:
                    group_user_ids.add(message['joinConversation']['initiatingUserId'])
                    for participant_id in message['joinConversation']['participantsSnapshot']:
                        group_user_ids.add(participant_id)
                elif "participantsJoin" in message:
                    group_user_ids.add(message['participantsJoin']['initiatingUserId'])
                    for participant_id in message['participantsJoin']['userIds']:
                        group_user_ids.add(participant_id)
    return group_user_ids


def collect_user_ids_from_group_direct_messages(paths) -> list:
    """
     Collect all user ids that appear in the group direct messages archive data.
     (For use in bulk online lookup from Twitter.)
    """
    # read JSON file from archive
    group_dms_json = read_json_from_js_file(os.path.join(paths.dir_input_data, 'direct-messages-group.js'))
    # collect all user ids in a set
    group_dms_user_ids = set()
    for conversation in group_dms_json:
        participants = find_group_dm_conversation_participant_ids(conversation)
        for participant_id in participants:
            group_dms_user_ids.add(participant_id)
    return list(group_dms_user_ids)


def parse_group_direct_messages(username, users, user_id_url_template, paths):
    """Parse data_folder/direct-messages-group.js, write to one markdown file per conversation.
    """
    # read JSON file from archive
    group_dms_json = read_json_from_js_file(os.path.join(paths.dir_input_data, 'direct-messages-group.js'))

    # Parse the group DMs, store messages and metadata in a dict
    group_conversations_messages = defaultdict(list)
    group_conversations_metadata = defaultdict(dict)
    for conversation in group_dms_json:
        if 'dmConversation' in conversation and 'conversationId' in conversation['dmConversation']:
            dm_conversation = conversation['dmConversation']
            conversation_id = dm_conversation['conversationId']
            participants = find_group_dm_conversation_participant_ids(conversation)
            participant_names = []
            for participant_id in participants:
                if participant_id in users:
                    participant_names.append(users[participant_id].handle)
                else:
                    participant_names.append(user_id_url_template.format(participant_id))

            # save names in metadata
            group_conversations_metadata[conversation_id]['participants'] = participants
            group_conversations_metadata[conversation_id]['participant_names'] = participant_names
            group_conversations_metadata[conversation_id]['conversation_names'] = [(0, conversation_id)]
            group_conversations_metadata[conversation_id]['participant_message_count'] = defaultdict(int)
            for participant_id in participants:
                # init every participant's message count with 0, so that users with no activity are not ignored
                group_conversations_metadata[conversation_id]['participant_message_count'][participant_id] = 0
            messages = []
            if 'messages' in dm_conversation:
                for message in dm_conversation['messages']:
                    if 'messageCreate' in message:
                        message_create = message['messageCreate']
                        if all(tag in message_create for tag in ['senderId', 'text', 'createdAt']):
                            from_id = message_create['senderId']
                            # count how many messages this user has sent to the group
                            group_conversations_metadata[conversation_id]['participant_message_count'][from_id] += 1
                            body = message_create['text']
                            # replace t.co URLs with their original versions
                            if 'urls' in message_create:
                                for url in message_create['urls']:
                                    if 'url' in url and 'expanded' in url:
                                        expanded_url = url['expanded']
                                        body = body.replace(url['url'], expanded_url)
                            # escape message body for markdown rendering:
                            body_markdown = escape_markdown(body)
                            # replace image URLs with image links to local files
                            if 'mediaUrls' in message_create \
                                    and len(message_create['mediaUrls']) == 1 \
                                    and 'urls' in message_create:
                                original_expanded_url = message_create['urls'][0]['expanded']
                                message_id = message_create['id']
                                media_hash_and_type = message_create['mediaUrls'][0].split('/')[-1]
                                media_id = message_create['mediaUrls'][0].split('/')[-2]
                                archive_media_filename = f'{message_id}-{media_hash_and_type}'
                                new_url = os.path.join(paths.dir_output_media, archive_media_filename)
                                archive_media_path = \
                                    os.path.join(paths.dir_input_data, 'direct_messages_group_media',
                                                 archive_media_filename)
                                if os.path.isfile(archive_media_path):
                                    # found a matching image, use this one
                                    if not os.path.isfile(new_url):
                                        shutil.copy(archive_media_path, new_url)
                                    image_markdown = f'\n![]({new_url})\n'
                                    body_markdown = body_markdown.replace(
                                        escape_markdown(original_expanded_url), image_markdown
                                    )

                                    # Save the online location of the best-quality version of this file,
                                    # for later upgrading if wanted
                                    best_quality_url = \
                                        f'https://ton.twitter.com/i//ton/data/dm/' \
                                        f'{message_id}/{media_id}/{media_hash_and_type}'
                                    # there is no ':orig' here, the url without any suffix has the original size

                                    # TODO: a cookie (and a 'Referer: https://twitter.com' header)
                                    #  is needed to retrieve it, so the url might be useless anyway...

                                    # WARNING: Do not uncomment the statement below until the cookie problem is solved!
                                    # media_sources.append(
                                    #     (
                                    #         os.path.join(output_media_folder_name, archive_media_filename),
                                    #         best_quality_url
                                    #     )
                                    # )

                                else:
                                    archive_media_paths = glob.glob(
                                        os.path.join(paths.dir_input_data, 'direct_messages_group_media',
                                                     message_id + '*'))
                                    if len(archive_media_paths) > 0:
                                        for archive_media_path in archive_media_paths:
                                            archive_media_filename = os.path.split(archive_media_path)[-1]
                                            media_url = os.path.join(paths.dir_output_media,
                                                                     archive_media_filename)
                                            if not os.path.isfile(media_url):
                                                shutil.copy(archive_media_path, media_url)
                                            video_markdown = f'\n<video controls><source src="{media_url}">' \
                                                             f'Your browser does not support the video tag.</video>\n'
                                            body_markdown = body_markdown.replace(
                                                escape_markdown(original_expanded_url), video_markdown
                                            )

                                    # TODO: maybe  also save the online location of the best-quality version for videos?
                                    #  (see above)

                                    else:
                                        print(f'Warning: missing local file: {archive_media_path}. '
                                              f'Using original link instead: {original_expanded_url})')
                            created_at = message_create['createdAt']  # example: 2022-01-27T15:58:52.744Z
                            timestamp = int(round(
                                datetime.datetime.strptime(created_at, '%Y-%m-%dT%X.%fZ').timestamp()
                            ))
                            from_handle = escape_markdown(users[from_id].handle) if from_id in users \
                                else user_id_url_template.format(from_id)
                            # make the body a quote
                            body_markdown = '> ' + '\n> '.join(body_markdown.splitlines())
                            message_markdown = f'{from_handle}: ({created_at})\n\n' \
                                               f'{body_markdown}'
                            messages.append((timestamp, message_markdown))
                    elif "conversationNameUpdate" in message:
                        conversation_name_update = message['conversationNameUpdate']
                        if all(tag in conversation_name_update for tag in ['initiatingUserId', 'name', 'createdAt']):
                            from_id = conversation_name_update['initiatingUserId']
                            body_markdown = f"_changed group name to: {escape_markdown(conversation_name_update['name'])}_"
                            created_at = conversation_name_update['createdAt']  # example: 2022-01-27T15:58:52.744Z
                            timestamp = int(round(
                                datetime.datetime.strptime(created_at, '%Y-%m-%dT%X.%fZ').timestamp()
                            ))
                            from_handle = escape_markdown(users[from_id].handle) if from_id in users \
                                else user_id_url_template.format(from_id)
                            message_markdown = f'{from_handle}: ({created_at})\n\n{body_markdown}'
                            messages.append((timestamp, message_markdown))
                            # save metadata about name change:
                            group_conversations_metadata[conversation_id]['conversation_names'].append(
                                (timestamp, conversation_name_update['name'])
                            )
                    elif "joinConversation" in message:
                        join_conversation = message['joinConversation']
                        if all(tag in join_conversation for tag in ['initiatingUserId', 'createdAt']):
                            from_id = join_conversation['initiatingUserId']
                            created_at = join_conversation['createdAt']  # example: 2022-01-27T15:58:52.744Z
                            timestamp = int(round(
                                datetime.datetime.strptime(created_at, '%Y-%m-%dT%X.%fZ').timestamp()
                            ))
                            from_handle = escape_markdown(users[from_id].handle) if from_id in users \
                                else user_id_url_template.format(from_id)
                            escaped_username = escape_markdown(username)
                            body_markdown = f'_{from_handle} added {escaped_username} to the group_'
                            message_markdown = f'{from_handle}: ({created_at})\n\n{body_markdown}'
                            messages.append((timestamp, message_markdown))
                    elif "participantsJoin" in message:
                        participants_join = message['participantsJoin']
                        if all(tag in participants_join for tag in ['initiatingUserId', 'userIds', 'createdAt']):
                            from_id = participants_join['initiatingUserId']
                            created_at = participants_join['createdAt']  # example: 2022-01-27T15:58:52.744Z
                            timestamp = int(round(
                                datetime.datetime.strptime(created_at, '%Y-%m-%dT%X.%fZ').timestamp()
                            ))
                            from_handle = escape_markdown(users[from_id].handle) if from_id in users \
                                else user_id_url_template.format(from_id)
                            joined_ids = participants_join['userIds']
                            joined_handles = [escape_markdown(users[joined_id].handle) if joined_id in users
                                              else user_id_url_template.format(joined_id) for joined_id in joined_ids]
                            name_list = ', '.join(joined_handles[:-1]) + \
                                        (f' and {joined_handles[-1]}' if len(joined_handles) > 1 else
                                         joined_handles[0])
                            body_markdown = f'_{from_handle} added {name_list} to the group_'
                            message_markdown = f'{from_handle}: ({created_at})\n\n{body_markdown}'
                            messages.append((timestamp, message_markdown))
                    elif "participantsLeave" in message:
                        participants_leave = message['participantsLeave']
                        if all(tag in participants_leave for tag in ['userIds', 'createdAt']):
                            created_at = participants_leave['createdAt']  # example: 2022-01-27T15:58:52.744Z
                            timestamp = int(round(
                                datetime.datetime.strptime(created_at, '%Y-%m-%dT%X.%fZ').timestamp()
                            ))
                            left_ids = participants_leave['userIds']
                            left_handles = [escape_markdown(users[left_id].handle) if left_id in users
                                            else user_id_url_template.format(left_id) for left_id in left_ids]
                            name_list = ', '.join(left_handles[:-1]) + \
                                        (f' and {left_handles[-1]}' if len(left_handles) > 1 else
                                         left_handles[0])
                            body_markdown = f'_{name_list} left the group_'
                            message_markdown = f'{name_list}: ({created_at})\n\n{body_markdown}'
                            messages.append((timestamp, message_markdown))

            # collect messages per conversation in group_conversations_messages dict
            group_conversations_messages[conversation_id].extend(messages)

    # output as one file per conversation (or part of long conversation)
    num_written_messages = 0
    num_written_files = 0
    for conversation_id, messages in group_conversations_messages.items():
        # sort messages by timestamp
        messages.sort(key=lambda tup: tup[0])
        # create conversation name for use in filename:
        # first, try to find an official name in the parsed conversation data

        # Not-so-fun fact:
        # If the name was set before the archive's owner joined the group, the name is not included
        # in the archive data and can't be found anywhere (except by looking it up from twitter,
        # and that would probably need a cookie). So there are many groups that do actually have a name,
        # but it can't be used here because we don't know it.

        group_conversations_metadata[conversation_id]['conversation_names'].sort(key=lambda tup: tup[0], reverse=True)
        official_name = group_conversations_metadata[conversation_id]['conversation_names'][0][1]
        safe_group_name = make_conversation_name_safe_for_filename(official_name)
        if len(safe_group_name) < 2:
            # discard name if it's too short (because of collision risk)
            group_name = conversation_id
        else:
            group_name = safe_group_name

        if group_name == conversation_id:
            # try to make a nice list of participant handles for the conversation name
            handles = []
            for participant_id, message_count in \
                    group_conversations_metadata[conversation_id]['participant_message_count'].items():
                if participant_id in users:
                    participant_handle = users[participant_id].handle
                    if participant_handle != username:
                        handles.append((participant_handle, message_count))
            # sort alphabetically by handle first, for a more deterministic order
            handles.sort(key=lambda tup: tup[0])
            # sort so that the most active users are at the start of the list
            handles.sort(key=lambda tup: tup[1], reverse=True)
            if len(handles) == 1:
                group_name = \
                    f'{handles[0][0]}_and_{len(group_conversations_metadata[conversation_id]["participants"]) - 1}_more'
            elif len(handles) == 2 and len(group_conversations_metadata[conversation_id]["participants"]) == 3:
                group_name = f'{handles[0][0]}_and_{handles[1][0]}_and_{username}'
            elif len(handles) >= 2:
                group_name = \
                    f'{handles[0][0]}_and_{handles[1][0]}_and' \
                    f'_{len(group_conversations_metadata[conversation_id]["participants"]) - 2}_more'
            else:
                # just use the conversation id
                group_name = conversation_id

        # create a list of names of the form '@name1, @name2 and @name3'
        # to use as a headline in the output file
        escaped_participant_names = [
            escape_markdown(participant_name)
            for participant_name in group_conversations_metadata[conversation_id]['participant_names']
        ]
        name_list = ', '.join(escaped_participant_names[:-1]) + \
                    (f' and {escaped_participant_names[-1]}'
                     if len(escaped_participant_names) > 1
                     else escaped_participant_names[0])

        if len(messages) > 1000:
            for chunk_index, chunk in enumerate(chunks(messages, 1000)):
                markdown = ''
                markdown += f'## {official_name} ##\n\n'
                markdown += f'### Group conversation between {name_list}, part {chunk_index + 1}: ###\n\n----\n\n'
                markdown += '\n\n----\n\n'.join(md for _, md in chunk)
                conversation_output_filename = paths.create_path_for_file_output_dms(
                    name=group_name, format="md", kind="DMs-Group", index=chunk_index + 1
                )
                
                # write part to a markdown file
                with open_and_mkdirs(conversation_output_filename) as f:
                    f.write(markdown)
                print(f'Wrote {len(chunk)} messages to {conversation_output_filename}')
                num_written_files += 1
        else:
            markdown = ''
            markdown += f'## {official_name} ##\n\n'
            markdown += f'### Group conversation between {name_list}: ###\n\n----\n\n'
            markdown += '\n\n----\n\n'.join(md for _, md in messages)
            conversation_output_filename = \
                paths.create_path_for_file_output_dms(name=group_name, format="md", kind="DMs-Group")

            with open_and_mkdirs(conversation_output_filename) as f:
                f.write(markdown)
            print(f'Wrote {len(messages)} messages to {conversation_output_filename}')
            num_written_files += 1

        num_written_messages += len(messages)

    print(f"\nWrote {len(group_conversations_messages)} direct message group conversations "
          f"({num_written_messages} total messages) to {num_written_files} markdown files")


def migrate_old_output(paths: PathConfig):
    """If present, moves media and cache files from the archive root to the new locations in 
    `paths.dir_output_media` and `paths.dir_output_cache`. Then deletes old output files 
    (md, html, txt) from the archive root, if the user consents."""

    # Create new folders, so we can potentially use them to move files there
    os.makedirs(paths.dir_output_media, exist_ok=True)
    os.makedirs(paths.dir_output_cache, exist_ok=True)

    # Move files that we can re-use:
    if os.path.exists(os.path.join(paths.dir_archive, "media")):
        files_to_move = glob.glob(os.path.join(paths.dir_archive, "media", "*"))
        if len(files_to_move) > 0:
            print(f"Moving {len(files_to_move)} files from 'media' to '{paths.dir_output_media}'")
            for file_path_to_move in files_to_move:
                file_name_to_move = os.path.split(file_path_to_move)[1]
                os.rename(file_path_to_move, os.path.join(paths.dir_output_media, file_name_to_move))
        os.rmdir(os.path.join(paths.dir_archive, "media"))

    known_tweets_old_path = os.path.join(paths.dir_archive, "known_tweets.json")
    known_tweets_new_path = os.path.join(paths.dir_output_cache, "known_tweets.json")
    if os.path.exists(known_tweets_old_path):
        os.rename(known_tweets_old_path, known_tweets_new_path)

    # Delete files that would be overwritten anyway (if user consents):
    output_globs = [
        "TweetArchive.html",
        "*Tweet-Archive*.html",
        "*Tweet-Archive*.md",
        "DMs-Archive-*.html",
        "DMs-Archive-*.md",
        "DMs-Group-Archive-*.html",
        "DMs-Group-Archive-*.md",
        "followers.txt",
        "following.txt",
    ]
    files_to_delete = []
    
    for output_glob in output_globs:
        files_to_delete += glob.glob(os.path.join(paths.dir_archive, output_glob))
        
    # TODO maybe remove those files only after the new ones have been generated? This way, the user would never
    # end up with less output than before. On the other hand, they might end up with old *and* new versions
    # of the output, if the script crashes before it reaches the code to delete the old version.
    if len(files_to_delete) > 0:
        print(f"\nThere are {len(files_to_delete)} files in the root of the archive,")
        print("which were probably generated from an older version of this script.")
        print("Since then, the directory layout of twitter-archive-parser has changed")
        print("and these files are generated into the sub-directory 'parser-output' or")
        print("various sub-sub-directories therein. These are the affected files:\n")

        for file_to_delete in files_to_delete:
            print(file_to_delete)

        print()
        if get_consent('OK to delete these files? (If the the directory layout would not have changed, they would be overwritten anyway)', key='delete_old_files'):
            for file_to_delete in files_to_delete:
                os.remove(file_to_delete)
            print(f"Files have been deleted. New versions of these files will be generated into 'parser-output' soon.")


<<<<<<< HEAD
def export_user_data(users: dict, extended_user_data: dict, paths: PathConfig):
    """
    save users dict and extended user data to JSON files
    """
    users_dicts: list[dict] = [user_data.to_dict() for user_data in users.values()]
    users_json: str = json.dumps(users_dicts, indent=2)
    with open(os.path.join(paths.dir_output_cache, 'user_data_cache.json'), 'w') as users_file:
        print(f'saving {len(users_dicts)} sets of user data to user_data_cache.json ...')
        users_file.write(users_json)
        print('user data saved.\n')

    extended_users_json: str = json.dumps(extended_user_data, indent=2)
    with open(os.path.join(paths.dir_output_cache, 'extended_user_data_cache.json'), 'w') as extended_users_file:
        print(f'saving {len(extended_user_data.keys())} sets of extended user data to extended_user_data_cache.json ...')
        extended_users_file.write(extended_users_json)
        print('extended user data saved.\n')


def main():
    paths = PathConfig(dir_archive='.')
    print (f"\n\nWorking on archive: {os.path.abspath(paths.dir_archive)}")

=======
def is_archive(path):
    """Return true if there is a Twitter archive at the given path"""
    return os.path.isfile(os.path.join(path, 'data', 'account.js'))


def find_archive():
    """
    Search for the archive
    1. First try the working directory.
    2. Then try the script directory.
    3. Finally prompt the user.
    """
    if is_archive('.'):
        return '.'
    script_dir = os.path.dirname(__file__)
    if script_dir != os.getcwd():
        if is_archive(script_dir):
            return script_dir
    print('Archive not found in working directory or script directory.\n'
          'Please enter the path of your Twitter archive, or just press Enter to exit.\n'
          'On most operating systems, you can also try to drag and drop your archive folder '
          'into the terminal window, and it will paste its path automatically.\n')
    # Give the user as many attempts as they need.
    while True:
        input_path = input('Archive path: ')
        if not input_path:
            exit()
        if is_archive(input_path):
            return input_path
        print(f'Archive not found at {input_path}')


def main():
    archive_path = find_archive()
    paths = PathConfig(dir_archive=archive_path)
>>>>>>> 30a8cc34

    # Extract the archive owner's username from data/account.js
    username = extract_username(paths)

    user_id_url_template = 'https://twitter.com/i/user/{}'

    html_template = """\
<!doctype html>
<html lang="en">
<head>
    <meta charset="utf-8">
    <meta name="viewport" content="width=device-width, initial-scale=1">
    <link rel="stylesheet"
          href="https://unpkg.com/@picocss/pico@latest/css/pico.min.css">
    <title>Your Twitter archive!</title>
</head>
<body>
    <h1>Your twitter archive</h1>
    <main class="container">
    {}
    </main>
</body>
</html>"""

    users = {}

    migrate_old_output(paths)

    # Make a folder to copy the images and videos into.
    os.makedirs(paths.dir_output_media, exist_ok=True)
    if not os.path.isfile(paths.file_tweet_icon):
        shutil.copy('assets/images/favicon.ico', paths.file_tweet_icon)

    media_sources = parse_tweets(username, users, html_template, paths)

    following_ids = collect_user_ids_from_followings(paths)
    print(f'found {len(following_ids)} user IDs in followings.')
    follower_ids = collect_user_ids_from_followers(paths)
    print(f'found {len(follower_ids)} user IDs in followers.')
    dms_user_ids = collect_user_ids_from_direct_messages(paths)
    print(f'found {len(dms_user_ids)} user IDs in direct messages.')
    group_dms_user_ids = collect_user_ids_from_group_direct_messages(paths)
    print(f'found {len(group_dms_user_ids)} user IDs in group direct messages.')

    # bulk lookup for user handles from followers, followings, direct messages and group direct messages
    collected_user_ids_without_followers = list(
        set(following_ids).union(set(dms_user_ids)).union(set(group_dms_user_ids))
    )
    collected_user_ids_only_in_followers: set = set(follower_ids).difference(set(collected_user_ids_without_followers))
    collected_user_ids: list = list(set(collected_user_ids_without_followers)
                                    .union(collected_user_ids_only_in_followers))

    print(f'\nfound {len(collected_user_ids)} user IDs overall.')

    # give the user a choice if followers should be included in the lookup
    # (but only in case they make up a large amount):
    unknown_collected_user_ids: set = set(collected_user_ids).difference(users.keys())
    unknown_follower_user_ids: set = unknown_collected_user_ids.intersection(collected_user_ids_only_in_followers)
    if len(unknown_follower_user_ids) > 5000:
        # Account metadata observed at ~2.1KB on average.
        estimated_follower_lookup_size = int(2.1 * len(unknown_follower_user_ids))
        # we can look up at least 3000 users per minute.
        estimated_max_follower_lookup_time_in_minutes = len(unknown_follower_user_ids) / 3000
        print(
            f'For some user IDs, the @handle is not included in the archive data. '
            f'Unknown user handles can be looked up online.'
            f'{len(unknown_follower_user_ids)} of {len(unknown_collected_user_ids)} total '
            f'user IDs with unknown handles are from your followers. Online lookup would be '
            f'about {estimated_follower_lookup_size:,} KB smaller and up to '
            f'{estimated_max_follower_lookup_time_in_minutes:.1f} minutes faster without them.\n'
        )

        if not get_consent(f'Do you want to include handles of your followers '
                           f'in the online lookup of user handles anyway?', default_to_yes=True, key='lookup_followers'):
            collected_user_ids = collected_user_ids_without_followers

    extended_user_data = lookup_users(collected_user_ids, users)

    export_user_data(users, extended_user_data, paths)

    parse_followings(users, user_id_url_template, paths)
    parse_followers(users, user_id_url_template, paths)
    parse_direct_messages(username, users, user_id_url_template, paths)
    parse_group_direct_messages(username, users, user_id_url_template, paths)

    # Download larger images, if the user agrees
    if len(media_sources) > 0:
        print(f"\nThe archive doesn't contain the original-size images. We can attempt to download them from twimg.com.")
        print(f'Please be aware that this script may download a lot of data, which will cost you money if you are')
        print(f'paying for bandwidth. Please be aware that the servers might block these requests if they are too')
        print(f'frequent. This script may not work if your account is protected. You may want to set it to public')
        print(f'before starting the download.\n')

        estimated_download_time_str = format_duration(len(media_sources) * 0.4)

        if get_consent(f'OK to start downloading {len(media_sources)} media files? '
            f'This will take at least {estimated_download_time_str}.', key='download_media'):

            download_larger_media(media_sources, paths)
            print('In case you set your account to public before initiating the download, '
                'do not forget to protect it again.')


if __name__ == "__main__":
    main()<|MERGE_RESOLUTION|>--- conflicted
+++ resolved
@@ -1634,7 +1634,6 @@
             print(f"Files have been deleted. New versions of these files will be generated into 'parser-output' soon.")
 
 
-<<<<<<< HEAD
 def export_user_data(users: dict, extended_user_data: dict, paths: PathConfig):
     """
     save users dict and extended user data to JSON files
@@ -1653,11 +1652,6 @@
         print('extended user data saved.\n')
 
 
-def main():
-    paths = PathConfig(dir_archive='.')
-    print (f"\n\nWorking on archive: {os.path.abspath(paths.dir_archive)}")
-
-=======
 def is_archive(path):
     """Return true if there is a Twitter archive at the given path"""
     return os.path.isfile(os.path.join(path, 'data', 'account.js'))
@@ -1692,8 +1686,8 @@
 
 def main():
     archive_path = find_archive()
+    print (f"\n\nWorking on archive: {os.path.abspath(paths.dir_archive)}")
     paths = PathConfig(dir_archive=archive_path)
->>>>>>> 30a8cc34
 
     # Extract the archive owner's username from data/account.js
     username = extract_username(paths)
