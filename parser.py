#!/usr/bin/env python3
"""
    twitter-archive-parser - Python code to parse a Twitter archive and output in various ways
    Copyright (C) 2022 Tim Hutton - https://github.com/timhutton/twitter-archive-parser

    This program is free software: you can redistribute it and/or modify
    it under the terms of the GNU General Public License as published by
    the Free Software Foundation, either version 3 of the License, or
    (at your option) any later version.

    This program is distributed in the hope that it will be useful,
    but WITHOUT ANY WARRANTY; without even the implied warranty of
    MERCHANTABILITY or FITNESS FOR A PARTICULAR PURPOSE.  See the
    GNU General Public License for more details.

    You should have received a copy of the GNU General Public License
    along with this program.  If not, see <https://www.gnu.org/licenses/>.
"""

from collections import defaultdict
from typing import Optional
from urllib.parse import urlparse
import datetime
import glob
import importlib
import json
import logging
import os
import re
import shutil
import subprocess
import sys
import time
import traceback
from typing import List
# hot-loaded if needed, see import_module():
#  imagesize
#  requests


# Print a compile-time error in Python < 3.6. This line does nothing in Python 3.6+ but is reported to the user
# as an error (because it is the first line that fails to compile) in older versions.
f' Error: This script requires Python 3.6 or later. Use `python --version` to check your version.'


class UserData:
    def __init__(self, id, handle = None):
        self.id = id
        self.handle = handle


class PathConfig:
    """
    Helper class containing constants for various directories and files.
    
    The script will only add / change / delete content in its own directories, which start with `parser-`.
    Files within `parser-output` are the end result that the user is probably interested in.
    Files within `parser-cache` are temporary working files, which improve the efficiency if you run
    this script multiple times. They can safely be removed without harming the consistency of  the
    files within `parser-output`.
    """
    def __init__(self, dir_archive):
        self.dir_archive                    = dir_archive
        self.dir_input_data                 = os.path.join(dir_archive,             'data')
        self.file_account_js                = os.path.join(self.dir_input_data,     'account.js')

        # check if user is in correct folder
        if not os.path.isfile(self.file_account_js):
            print(
                f'Error: Failed to load {self.file_account_js}. '
                f'Start this script in the root folder of your Twitter archive.')
            exit()

        self.dir_input_media                = find_dir_input_media(self.dir_input_data)
        self.dir_output                     = os.path.join(self.dir_archive,        'parser-output')
        self.dir_output_media               = os.path.join(self.dir_output,         'media')
        self.dir_output_cache               = os.path.join(self.dir_archive,        'parser-cache')
        self.file_output_following          = os.path.join(self.dir_output,         'following.txt')
        self.file_output_followers          = os.path.join(self.dir_output,         'followers.txt')
        self.file_download_log              = os.path.join(self.dir_output_media,   'download_log.txt')
        self.file_tweet_icon                = os.path.join(self.dir_output_media,   'tweet.ico')
        self.files_input_tweets             = find_files_input_tweets(self.dir_input_data)

        # structured like an actual tweet output file, can be used to compute relative urls to a media file
        self.example_file_output_tweets = self.create_path_for_file_output_tweets(year=2020, month=12)

    def create_path_for_file_output_tweets(self, year, month, format="html", kind="tweets") -> str:
        """Builds the path for a tweet-archive file based on some properties."""
        # Previously the filename was f'{dt.year}-{dt.month:02}-01-Tweet-Archive-{dt.year}-{dt.month:02}'
        return os.path.join(self.dir_output, f"{kind}-{format}", f"{year:04}", f"{year:04}-{month:02}-01-{kind}.{format}")

    def create_path_for_file_output_dms(self, name: str, index: Optional[int]=None, format: str="html", kind: str="DMs") -> str:
        """Builds the path for a dm-archive file based on some properties."""
        index_suffix = ""
        if (index):
            index_suffix = f"-part{index:03}"
        return os.path.join(self.dir_output, kind, f"{kind}-{name}{index_suffix}.{format}")

    def create_path_for_file_output_single(self, format: str, kind: str)->str:
        """Builds the path for a single output file which, i.e. one that is not part of a larger group or sequence."""
        return os.path.join(self.dir_output, f"{kind}.{format}")


def get_consent(prompt: str, default_to_yes: bool = False):
    """Asks the user for consent, using the given prompt. Accepts various versions of yes/no, or 
    an empty answer to accept the default. The default is 'no' unless default_to_yes is passed as 
    True. The default will be indicated automatically. For unacceptable answers, the user will 
    be asked again."""
    if default_to_yes:
        suffix = " [Y/n]"
        default_answer = "yes"
    else:
        suffix = " [y/N]"
        default_answer = "no"
    while True:
        user_input = input(prompt + suffix)
        if user_input == "":
            print (f"Your empty response was assumed to mean '{default_answer}' (the default for this question).")
            return default_to_yes
        if user_input.lower() in ('y', 'yes'):
            return True
        if user_input.lower() in ('n', 'no'):
            return False
        print (f"Sorry, did not understand. Please answer with y, n, yes, no, or press enter to accept "
            f"the default (which is '{default_answer}' in this case, as indicated by the uppercase "
            f"'{default_answer.upper()[0]}'.)")


def import_module(module):
    """Imports a module specified by a string. Example: requests = import_module('requests')"""
    try:
        return importlib.import_module(module)
    except ImportError:
        print(f'\nError: This script uses the "{module}" module which is not installed.\n')
        if not get_consent('OK to install using pip?'):
            exit()
        subprocess.run([sys.executable, '-m', 'pip', 'install', module], check=True)
        return importlib.import_module(module)


def open_and_mkdirs(path_file):
    """Opens a file for writing. If the parent directory does not exist yet, it is created first."""
    mkdirs_for_file(path_file)
    return open(path_file, 'w', encoding='utf-8')


def mkdirs_for_file(path_file):
    """Creates the parent directory of the given file, if it does not exist yet."""
    path_dir = os.path.split(path_file)[0]
    os.makedirs(path_dir, exist_ok=True)


def rel_url(media_path, document_path):
    """Computes the relative URL needed to link from `document_path` to `media_path`.
       Assumes that `document_path` points to a file (e.g. `.md` or `.html`), not a directory."""
    return os.path.relpath(media_path, os.path.split(document_path)[0]).replace("\\", "/")


def get_twitter_api_guest_token(session, bearer_token):
    """Returns a Twitter API guest token for the current session."""
    guest_token_response = session.post("https://api.twitter.com/1.1/guest/activate.json",
                                        headers={'authorization': f'Bearer {bearer_token}'},
                                        timeout=2,
                                        )
    guest_token = json.loads(guest_token_response.content)['guest_token']
    if not guest_token:
        raise Exception(f"Failed to retrieve guest token")
    return guest_token


# TODO if downloading fails within the for loop, we should be able to return the already 
# fetched users, but also make it clear that it is incomplete. Maybe do it like in get_tweets.
def get_twitter_users(session, bearer_token, guest_token, user_ids):
    """Asks Twitter for all metadata associated with user_ids."""
    users = {}
    while user_ids:
        max_batch = 100
        user_id_batch = user_ids[:max_batch]
        user_ids = user_ids[max_batch:]
        user_id_list = ",".join(user_id_batch)
        query_url = f"https://api.twitter.com/1.1/users/lookup.json?user_id={user_id_list}"
        response = session.get(query_url,
                               headers={'authorization': f'Bearer {bearer_token}', 'x-guest-token': guest_token},
                               timeout=2,
                               )
        if not response.status_code == 200:
            raise Exception(f'Failed to get user handle: {response}')
        response_json = json.loads(response.content)
        for user in response_json:
            users[user["id_str"]] = user
    return users

def get_tweets(session, bearer_token, guest_token, tweet_ids, include_user=True, include_alt_text=True):
    """Get the json metadata for multiple tweets.
    If include_user is False, you will only get a numerical id for the user.
    Returns `tweets, remaining_tweet_ids` where `tweets`. If all goes well, `tweets` will contain all
    tweets, and `remaining_tweet_ids` is empty. If something goes wrong, downloading is stopped
    and only the tweets we got until then are returned. 
    TODO In some cases, up to 100 tweets may be both in `tweets` and `remaining_tweet_ids`."""
    tweets = {}
    remaining_tweet_ids = tweet_ids.copy()
    try:
        while remaining_tweet_ids:
            max_batch = 100
            tweet_id_batch = remaining_tweet_ids[:max_batch]
            tweet_id_list = ",".join(map(str,tweet_id_batch))
            print(f"Download {len(tweet_id_batch)} tweets of {len(remaining_tweet_ids)} remaining...")
            query_url = f"https://api.twitter.com/1.1/statuses/lookup.json?id={tweet_id_list}&tweet_mode=extended"
            if not include_user:
                query_url += "&trim_user=1"
            if include_alt_text:
                query_url += "&include_ext_alt_text=1"
            response = session.get(query_url,
                                headers={'authorization': f'Bearer {bearer_token}', 'x-guest-token': guest_token}, timeout=5)
            if response.status_code == 429:
                # Rate limit exceeded - get a new token
                guest_token = get_twitter_api_guest_token(session, bearer_token)
                continue
            if not response.status_code == 200:
                raise Exception(f'Failed to get tweets: {response}')
            response_json = json.loads(response.content)
            for tweet in response_json:
                if "id_str" in tweet:
                    tweets[tweet["id_str"]] = tweet
                else:
                    print (f"Tweet could not be returned because it has no id: {tweet}")
            remaining_tweet_ids = remaining_tweet_ids[max_batch:]
    except Exception as err:
        traceback.print_exc()
        print(f"Exception during batch download of tweets: {err}");
        print(f"Try to work with the tweets we got so far.");
    return tweets, remaining_tweet_ids

def lookup_users(user_ids, users):
    """Fill the users dictionary with data from Twitter"""
    # Filter out any users already known
    filtered_user_ids = [id for id in user_ids if id not in users]
    if not filtered_user_ids:
        # Don't bother opening a session if there's nothing to get
        return
    # Account metadata observed at ~2.1KB on average.
    estimated_size = int(2.1 * len(filtered_user_ids))
    print(f'{len(filtered_user_ids)} users are unknown.')
    if not get_consent(f'Download user data from Twitter (approx {estimated_size:,} KB)?'):
        return

    requests = import_module('requests')
    try:
        with requests.Session() as session:
            bearer_token = 'AAAAAAAAAAAAAAAAAAAAANRILgAAAAAAnNwIzUejRCOuH5E6I8xnZz4puTs%3D1Zv7ttfk8LF81IUq16cHjhLTvJu4FA33AGWWjCpTnA'
            guest_token = get_twitter_api_guest_token(session, bearer_token)
            retrieved_users = get_twitter_users(session, bearer_token, guest_token, filtered_user_ids)
            for user_id, user in retrieved_users.items():
                users[user_id] = UserData(user_id, user["screen_name"])
        print()  # empty line for better readability of output
    except Exception as err:
        print(f'Failed to download user data: {err}')


def read_json_from_js_file(filename):
    """Reads the contents of a Twitter-produced .js file into a dictionary."""
    print(f'Parsing {filename}...')
    with open(filename, 'r', encoding='utf8') as f:
        data = f.readlines()
        # if the JSON has no real content, it can happen that the file is only one line long.
        # in this case, return an empty dict to avoid errors while trying to read non-existing lines.
        if len(data) <= 1:
            return {}
        # convert js file to JSON: replace first line with just '[', squash lines into a single string
        prefix = '['
        if '{' in data[0]:
            prefix += ' {'
        data =  prefix + ''.join(data[1:])
        # parse the resulting JSON and return as a dict
        return json.loads(data)


def extract_username(paths: PathConfig):
    """Returns the user's Twitter username from account.js."""
    account = read_json_from_js_file(paths.file_account_js)
    return account[0]['account']['username']

def escape_markdown(input_text: str) -> str:
    """
    Escape markdown control characters from input text so that the text will not break in rendered markdown.
    (Only use on unformatted text parts that do not yet have any markdown control characters added on purpose!)
    """
    characters_to_escape: str = r"\_*[]()~`>#+-=|{}.!"
    output_text: str = ''
    for char in input_text:
        if char in characters_to_escape:
            # add backslash before control char
            output_text = output_text + "\\" + char
        elif char == '\n':
            # add double space before line break
            output_text = output_text + "  " + char
        else:
            output_text = output_text + char
    return output_text


<<<<<<< HEAD
def collect_tweet_id(tweet):
=======
def convert_tweet(tweet, username, media_sources, users, paths: PathConfig):
    """Converts a JSON-format tweet. Returns tuple of timestamp, markdown and HTML."""
>>>>>>> 3dbf43ce
    if 'tweet' in tweet.keys():
        tweet = tweet['tweet']
    return tweet['id_str']

# returns an int if you give it either an int or a str that can be parsed as 
# an int. Otherwise, returns None.
def parse_as_number(str_or_number):
    if isinstance(str_or_number, str):
        if str_or_number.isnumeric():
            return int(str_or_number)
        else:
            return None
    elif isinstance(str_or_number, int):
        return str_or_number
    else:
        return None

def equal_ignore_types(a, b):
    """Recognizes two things as equal even if one is a str and the other is a number (but with identical content), or if both are lists or both are dicts, and all of their nested values are equal_ignore_types"""
    if a == b:
        return True
    if parse_as_number(a) is not None and parse_as_number(b) is not None: 
        return parse_as_number(a) == parse_as_number(b)
    if isinstance(a, dict) and isinstance (b, dict):
        if len(a) != len(b):
            return False
        for key in a.keys():
            if not equal_ignore_types(a[key], b[key]):
                return False
        return True
    if isinstance(a, list) and isinstance(b, list):
        if len(a) != len(b):
            return False
        for i in range(len(a)):
            if not equal_ignore_types(a[i], b[i]):
                return False
        return True
    return False

def merge_lists(a: list, b: list, ignore_types:bool=False):
    """Adds all items from b to a which are not already in a. If you pass ignore_types=True, it uses equal_ignore_types internally, and also recognizes two list items as equal if they both are dicts with equal id_str values in it, which results in merging the dicts instead of adding both separately to the result. Modifies a and returns a."""
    for item_b in b:
        found_in_a = False
        if ignore_types:
            for item_a in a:
                if equal_ignore_types(item_a, item_b):
                    found_in_a = True
                    break
                if isinstance(item_a, dict) and isinstance(item_b, dict) and has_path(item_a, ['id_str']) and has_path(item_b, ['id_str']) and item_a['id_str'] == item_b['id_str']:
                    merge_dicts(item_a, item_b)
        else:
            found_in_a = item_b in a

        if not found_in_a:
            a.append(item_b)
    return a


# Taken from https://stackoverflow.com/a/7205107/39946, then adapted to
# some commonly observed twitter specifics.
def merge_dicts(a, b, path=None):
    "merges b into a"
    if path is None: path = []
    for key in b:
        if key in a:
            if isinstance(a[key], dict) and isinstance(b[key], dict):
                merge_dicts(a[key], b[key], path + [str(key)])
            elif isinstance(a[key], list) and isinstance(b[key], list):
                merge_lists(a[key], b[key], ignore_types=True)
            elif a[key] == b[key]:
                pass # same leaf value
            elif key == 'retweet_count' or key == 'favorite_count':
                a[key] = max(parse_as_number(a[key]), parse_as_number(b[key]))
            elif key in ['possibly_sensitive']:
                # ignore conflicts in unimportant fields that tend to differ
                pass
            elif parse_as_number(a[key]) == parse_as_number(b[key]):
                # Twitter sometimes puts numbers into strings, so that the same number might be 3 or '3'
                a[key] = parse_as_number(a[key])
            elif a[key] is None and b[key] is not None:
                # just as if `not key in a`
                a[key] = b[key]
            elif a[key] is not None and b[key] is None:
                # Nothing to update
                pass
            else:
                raise Exception(f"Conflict at {'.'.join(path + [str(key)])}, value '{a[key]}' vs. '{b[key]}'")
        else:
            a[key] = b[key]
    return a

def unwrap_tweet(tweet):
    if 'tweet' in tweet.keys():
        return tweet['tweet']
    else:
        return tweet

def add_known_tweet(known_tweets, new_tweet):
    tweet_id = new_tweet['id_str']
    if tweet_id in known_tweets:
        if known_tweets[tweet_id] == new_tweet:
            pass
            #print(f"Tweet {tweet_id} was already known with identical contents")
        else:
            try:
                merge_dicts(known_tweets[tweet_id], new_tweet)
            except Exception as err:
                print(traceback.format_exc())
                print(f"Tweet {tweet_id} could not be merged: {err}")
                
    else:
        #print(f"Tweet {tweet_id} is new")
        known_tweets[tweet_id] = new_tweet

def collect_tweet_references(tweet, known_tweets, counts):
    tweet = unwrap_tweet(tweet)
    tweet_ids = set()

    # Collect quoted tweets
    if has_path(tweet, ['entities', 'urls']):
        for url in tweet['entities']['urls']:
            if 'url' in url and 'expanded_url' in url:
                expanded_url = url['expanded_url']
                matches = re.match(r'^https://twitter.com/([0-9A-Za-z_]*)/status/(\d+)$', expanded_url)
                if (matches):
                    #user_handle = matches[1]
                    quoted_id = matches[2]
                    if (quoted_id in known_tweets):
                        counts['known_quote'] += 1
                    else:
                        tweet_ids.add(quoted_id)
                        print(f"Need to download tweet {tweet['id_str']} because of being quoted")
                        counts['quote'] += 1

    # Collect previous tweets in conversation
    # Only do this for tweets from our original archive
    if 'from_archive' in tweet and has_path(tweet, ['in_reply_to_status_id_str']):
        prev_tweet_id = parse_as_number(tweet['in_reply_to_status_id_str'])
        if (prev_tweet_id in known_tweets):
            counts['known_reply'] += 1
        else:
            tweet_ids.add(prev_tweet_id)
            print(f"Need to download tweet {prev_tweet_id} because of reply to it")
            counts['reply'] += 1

    # Collect retweets
    # Don't do this if we already re-downloaded this tweet
    if not 'from_api' in tweet and 'full_text' in tweet and tweet['full_text'].startswith('RT @'):
        tweet_ids.add(tweet['id_str'])
        print(f"Need to download tweet {tweet['id_str']} because of retweet")
        counts['retweet'] += 1

    # Collect tweets with media, which might lack alt text
    # TODO we might filter for media which has "type" : "photo" because there is no alt text for videos
    # Don't do this if we already re-downloaded this tweet with alt texts enabled
    if not 'download_with_alt_text' in tweet and has_path(tweet, ['entities', 'media']):
        tweet_ids.add(tweet['id_str'])
        print(f"Need to download tweet {tweet['id_str']} because of contained media")
        counts['media'] += 1

    if None in tweet_ids:
        raise Exception(f"Tweet has id None: {tweet}")

    return tweet_ids

def has_path(dict, index_path: List[str]):
    """Walks a path through nested dicts or lists, and returns True if all the keys are present, and all of the values are not None."""
    for index in index_path:
        if not index in dict:
            return False
        dict = dict[index]
        if dict is None:
            return False
    return True

def convert_tweet(tweet, username, media_sources: dict, users, referenced_tweets, paths):
    """Converts a JSON-format tweet. Returns tuple of timestamp, markdown and HTML."""
    # TODO actually use `referenced_tweets`
    tweet = unwrap_tweet(tweet)
    timestamp_str = tweet['created_at']
    timestamp = int(round(datetime.datetime.strptime(timestamp_str, '%a %b %d %X %z %Y').timestamp()))
    # Example: Tue Mar 19 14:05:17 +0000 2019
    body_markdown = tweet['full_text']
    body_html = tweet['full_text']
    tweet_id_str = tweet['id_str']
    # for old tweets before embedded t.co redirects were added, ensure the links are
    # added to the urls entities list so that we can build correct links later on.
    if 'entities' in tweet and 'media' not in tweet['entities'] and len(tweet['entities'].get("urls", [])) == 0:
        for word in tweet['full_text'].split():
            try:
                url = urlparse(word)
            except ValueError:
                pass  # don't crash when trying to parse something that looks like a URL but actually isn't
            else:
                if url.scheme != '' and url.netloc != '' and not word.endswith('\u2026'):
                    # Shorten links similar to twitter
                    netloc_short = url.netloc[4:] if url.netloc.startswith("www.") else url.netloc
                    path_short = url.path if len(url.path + '?' + url.query) < 15 \
                        else (url.path + '?' + url.query)[:15] + '\u2026'
                    tweet['entities']['urls'].append({
                        'url': word,
                        'expanded_url': word,
                        'display_url': netloc_short + path_short,
                        'indices': [tweet['full_text'].index(word), tweet['full_text'].index(word) + len(word)],
                    })
    # replace t.co URLs with their original versions
    if has_path(tweet, ['entities', 'urls']):
        for url in tweet['entities']['urls']:
            if 'url' in url and 'expanded_url' in url:
                expanded_url = url['expanded_url']
                body_markdown = body_markdown.replace(url['url'], expanded_url)
                expanded_url_html = f'<a href="{expanded_url}">{expanded_url}</a>'
                body_html = body_html.replace(url['url'], expanded_url_html)
    # if the tweet is a reply, construct a header that links the names
    # of the accounts being replied to the tweet being replied to
    header_markdown = ''
    header_html = ''
    if 'in_reply_to_status_id' in tweet:
        # match and remove all occurrences of '@username ' at the start of the body
        replying_to = re.match(r'^(@[0-9A-Za-z_]* )*', body_markdown)[0]
        if replying_to:
            body_markdown = body_markdown[len(replying_to):]
            body_html = body_html[len(replying_to):]
        else:
            # no '@username ' in the body: we're replying to self
            replying_to = f'@{username}'
        names = replying_to.split()
        # some old tweets lack 'in_reply_to_screen_name': use it if present, otherwise fall back to names[0]
        in_reply_to_screen_name = tweet['in_reply_to_screen_name'] if 'in_reply_to_screen_name' in tweet else names[0]
        # create a list of names of the form '@name1, @name2 and @name3' - or just '@name1' if there is only one name
        name_list = ', '.join(names[:-1]) + (f' and {names[-1]}' if len(names) > 1 else names[0])
        in_reply_to_status_id = tweet['in_reply_to_status_id']
        replying_to_url = f'https://twitter.com/{in_reply_to_screen_name}/status/{in_reply_to_status_id}'
        header_markdown += f'Replying to [{escape_markdown(name_list)}]({replying_to_url})\n\n'
        header_html += f'Replying to <a href="{replying_to_url}">{name_list}</a><br>'
    # escape tweet body for markdown rendering:
    body_markdown = escape_markdown(body_markdown)
    # replace image URLs with image links to local files
    if has_path(tweet, ['entities', 'media']) and has_path(tweet, ['extended_entities', 'media']) \
        and len(tweet['entities']['media']) > 0 and 'url' in tweet['entities']['media'][0]:
            
        original_url = tweet['entities']['media'][0]['url']
        markdown = ''
        html = ''
        for media in tweet['extended_entities']['media']:
            if 'url' in media and 'media_url' in media:
                original_expanded_url = media['media_url']
                original_filename = os.path.split(original_expanded_url)[1]
                archive_media_filename = tweet_id_str + '-' + original_filename
                archive_media_path = os.path.join(paths.dir_input_media, archive_media_filename)
                file_output_media = os.path.join(paths.dir_output_media, archive_media_filename)
                media_url = rel_url(file_output_media, paths.example_file_output_tweets)
                markdown += '' if not markdown and body_markdown == escape_markdown(original_url) else '\n\n'
                html += '' if not html and body_html == original_url else '<br>'
                # if file exists, this means that file is probably an image (not a video)
                if os.path.isfile(archive_media_path):
                    # Found a matching image, use this one
                    if not os.path.isfile(file_output_media):
                        shutil.copy(archive_media_path, file_output_media)
                    markdown += f'![]({media_url})'
                    html += f'<img src="{media_url}"/>'
                    # Save the online location of the best-quality version of this file, for later upgrading if wanted
                    best_quality_url = f'https://pbs.twimg.com/media/{original_filename}:orig'
                    media_sources[os.path.join(paths.dir_output_media, archive_media_filename)] = best_quality_url
                else:
                    # If the file does not exists, it might be a video. Then its filename might
                    # be found like this:
                    # Is there any other file that includes the tweet_id in its filename?
                    archive_media_paths = glob.glob(os.path.join(paths.dir_input_media, tweet_id_str + '*'))
                    if len(archive_media_paths) > 0:
                        for archive_media_path in archive_media_paths:
                            archive_media_filename = os.path.split(archive_media_path)[-1]
                            file_output_media = os.path.join(paths.dir_output_media, archive_media_filename)
                            media_url = rel_url(file_output_media, paths.example_file_output_tweets)
                            if not os.path.isfile(file_output_media):
                                shutil.copy(archive_media_path, file_output_media)
                            markdown += f'<video controls><source src="{media_url}">Your browser ' \
                                        f'does not support the video tag.</video>\n'
                            html += f'<video controls><source src="{media_url}">Your browser ' \
                                    f'does not support the video tag.</video>\n'
                            # Save the online location of the best-quality version of this file,
                            # for later upgrading if wanted
                            if 'video_info' in media and 'variants' in media['video_info']:
                                best_quality_url = ''
                                best_bitrate = -1 # some valid videos are marked with bitrate=0 in the JSON
                                for variant in media['video_info']['variants']:
                                    if 'bitrate' in variant:
                                        bitrate = int(variant['bitrate'])
                                        if bitrate > best_bitrate:
                                            best_quality_url = variant['url']
                                            best_bitrate = bitrate
                                if best_bitrate == -1:
                                    print(f"Warning No URL found for {original_url} {original_expanded_url} "
                                          f"{archive_media_path} {media_url}")
                                    print(f"JSON: {tweet}")
                                else:
                                    media_sources[os.path.join(paths.dir_output_media, archive_media_filename)] = best_quality_url
                    else:
                        print(f'Warning: missing local file: {archive_media_path}. Using original link instead: '
                              f'{original_url} (expands to {original_expanded_url})')
                        markdown += f'![]({original_url})'
                        html += f'<a href="{original_url}">{original_url}</a>'
        body_markdown = body_markdown.replace(escape_markdown(original_url), markdown)
        body_html = body_html.replace(original_url, html)
    # make the body a quote
    body_markdown = '> ' + '\n> '.join(body_markdown.splitlines())
    body_html = '<p><blockquote>' + '<br>\n'.join(body_html.splitlines()) + '</blockquote>'
    # append the original Twitter URL as a link
    original_tweet_url = f'https://twitter.com/{username}/status/{tweet_id_str}'
    icon_url = rel_url(paths.file_tweet_icon, paths.example_file_output_tweets) 
    body_markdown = header_markdown + body_markdown + f'\n\n<img src="{icon_url}" width="12" /> ' \
                                                      f'[{timestamp_str}]({original_tweet_url})'
    body_html = header_html + body_html + f'<a href="{original_tweet_url}"><img src="{icon_url}" ' \
                                          f'width="12" />&nbsp;{timestamp_str}</a></p>'
    # extract user_id:handle connections
    if 'in_reply_to_user_id' in tweet and 'in_reply_to_screen_name' in tweet:
        id = tweet['in_reply_to_user_id']
        if id is not None and int(id) >= 0: # some ids are -1, not sure why
            handle = tweet['in_reply_to_screen_name']
            users[id] = UserData(id=id, handle=handle)
    if 'entities' in tweet and 'user_mentions' in tweet['entities'] and tweet['entities']['user_mentions'] is not None:
        for mention in tweet['entities']['user_mentions']:
            id = mention['id']
            if int(id) >= 0: # some ids are -1, not sure why
                handle = mention['screen_name']
                users[id] = UserData(id=id, handle=handle)

    return timestamp, body_markdown, body_html


def find_files_input_tweets(dir_path_input_data):
    """Identify the tweet archive's file and folder names -
    they change slightly depending on the archive size it seems."""
    input_tweets_file_templates = ['tweet.js', 'tweets.js', 'tweets-part*.js']
    files_paths_input_tweets = []
    for input_tweets_file_template in input_tweets_file_templates:
        files_paths_input_tweets += glob.glob(os.path.join(dir_path_input_data, input_tweets_file_template))
    if len(files_paths_input_tweets)==0:
        print(f'Error: no files matching {input_tweets_file_templates} in {dir_path_input_data}')
        exit()
    return files_paths_input_tweets


def find_dir_input_media(dir_path_input_data):
    input_media_dir_templates = ['tweet_media', 'tweets_media']
    input_media_dirs = []
    for input_media_dir_template in input_media_dir_templates:
        input_media_dirs += glob.glob(os.path.join(dir_path_input_data, input_media_dir_template))
    if len(input_media_dirs) == 0:
        print(f'Error: no folders matching {input_media_dir_templates} in {dir_path_input_data}')
        exit()
    if len(input_media_dirs) > 1:
        print(f'Error: multiple folders matching {input_media_dir_templates} in {dir_path_input_data}')
        exit()
    return input_media_dirs[0]


def download_file_if_larger(url, filename, index, count, sleep_time):
    """Attempts to download from the specified URL. Overwrites file if larger.
       Returns whether the file is now known to be the largest available, and the number of bytes downloaded.
    """
    requests = import_module('requests')
    imagesize = import_module('imagesize')

    pref = f'{index:3d}/{count:3d} {filename}: '
    # Sleep briefly, in an attempt to minimize the possibility of trigging some auto-cutoff mechanism
    if index > 1:
        print(f'{pref}Sleeping...', end='\r')
        time.sleep(sleep_time)
    # Request the URL (in stream mode so that we can conditionally abort depending on the headers)
    print(f'{pref}Requesting headers for {url}...', end='\r')
    byte_size_before = os.path.getsize(filename)
    try:
        with requests.get(url, stream=True, timeout=2) as res:
            if not res.status_code == 200:
                # Try to get content of response as `res.text`.
                # For twitter.com, this will be empty in most (all?) cases.
                # It is successfully tested with error responses from other domains.
                raise Exception(f'Download failed with status "{res.status_code} {res.reason}". '
                                f'Response content: "{res.text}"')
            byte_size_after = int(res.headers['content-length'])
            if byte_size_after != byte_size_before:
                # Proceed with the full download
                tmp_filename = filename+'.tmp'
                print(f'{pref}Downloading {url}...            ', end='\r')
                with open(tmp_filename,'wb') as f:
                    shutil.copyfileobj(res.raw, f)
                post = f'{byte_size_after/2**20:.1f}MB downloaded'
                width_before, height_before = imagesize.get(filename)
                width_after, height_after = imagesize.get(tmp_filename)
                pixels_before, pixels_after = width_before * height_before, width_after * height_after
                pixels_percentage_increase = 100.0 * (pixels_after - pixels_before) / pixels_before

                if width_before == -1 and height_before == -1 and width_after == -1 and height_after == -1:
                    # could not check size of both versions, probably a video or unsupported image format
                    os.replace(tmp_filename, filename)
                    bytes_percentage_increase = 100.0 * (byte_size_after - byte_size_before) / byte_size_before
                    logging.info(f'{pref}SUCCESS. New version is {bytes_percentage_increase:3.0f}% '
                                 f'larger in bytes (pixel comparison not possible). {post}')
                    return True, byte_size_after
                elif width_before == -1 or height_before == -1 or width_after == -1 or height_after == -1:
                    # could not check size of one version, this should not happen (corrupted download?)
                    logging.info(f'{pref}SKIPPED. Pixel size comparison inconclusive: '
                                 f'{width_before}*{height_before}px vs. {width_after}*{height_after}px. {post}')
                    return False, byte_size_after
                elif pixels_after >= pixels_before:
                    os.replace(tmp_filename, filename)
                    bytes_percentage_increase = 100.0 * (byte_size_after - byte_size_before) / byte_size_before
                    if bytes_percentage_increase >= 0:
                        logging.info(f'{pref}SUCCESS. New version is {bytes_percentage_increase:3.0f}% larger in bytes '
                                     f'and {pixels_percentage_increase:3.0f}% larger in pixels. {post}')
                    else:
                        logging.info(f'{pref}SUCCESS. New version is actually {-bytes_percentage_increase:3.0f}% '
                                     f'smaller in bytes but {pixels_percentage_increase:3.0f}% '
                                     f'larger in pixels. {post}')
                    return True, byte_size_after
                else:
                    logging.info(f'{pref}SKIPPED. Online version has {-pixels_percentage_increase:3.0f}% '
                                 f'smaller pixel size. {post}')
                    return True, byte_size_after
            else:
                logging.info(f'{pref}SKIPPED. Online version is same byte size, assuming same content. Not downloaded.')
                return True, 0
    except Exception as err:
        logging.error(f"{pref}FAIL. Media couldn't be retrieved from {url} because of exception: {err}")
        return False, 0


<<<<<<< HEAD
def download_larger_media(media_sources: dict, paths):
=======
def download_larger_media(media_sources, paths: PathConfig):
>>>>>>> 3dbf43ce
    """Uses (filename, URL) tuples in media_sources to download files from remote storage.
       Aborts downloads if the remote file is the same size or smaller than the existing local version.
       Retries the failed downloads several times, with increasing pauses between each to avoid being blocked.
    """
    # Log to file as well as the console
    logging.basicConfig(stream=sys.stdout, level=logging.INFO, format='%(message)s')
    mkdirs_for_file(paths.file_download_log)
    logfile_handler = logging.FileHandler(filename=paths.file_download_log, mode='w')
    logfile_handler.setLevel(logging.INFO)
    logging.getLogger().addHandler(logfile_handler)
    # Download new versions
    start_time = time.time()
    total_bytes_downloaded = 0
    sleep_time = 0.25
    remaining_tries = 5
    while remaining_tries > 0:
        number_of_files = len(media_sources)
        success_count = 0
        retries = []
        for index, (local_media_path, media_url) in enumerate(media_sources.items()):
            success, bytes_downloaded = download_file_if_larger(media_url, local_media_path, index + 1, number_of_files, sleep_time)
            if success:
                success_count += 1
            else:
                retries.append((local_media_path, media_url))
            total_bytes_downloaded += bytes_downloaded

            # show % done and estimated remaining time:
            time_elapsed: float = time.time() - start_time
            estimated_time_per_file: float = time_elapsed / (index + 1)
            estimated_time_remaining: datetime.datetime = \
                datetime.datetime.fromtimestamp(
                    (number_of_files - (index + 1)) * estimated_time_per_file,
                    tz=datetime.timezone.utc
                )
            if estimated_time_remaining.hour >= 1:
                time_remaining_string: str = \
                    f"{estimated_time_remaining.hour} hour{'' if estimated_time_remaining.hour == 1 else 's'} " \
                    f"{estimated_time_remaining.minute} minute{'' if estimated_time_remaining.minute == 1 else 's'}"
            elif estimated_time_remaining.minute >= 1:
                time_remaining_string: str = \
                    f"{estimated_time_remaining.minute} minute{'' if estimated_time_remaining.minute == 1 else 's'} " \
                    f"{estimated_time_remaining.second} second{'' if estimated_time_remaining.second == 1 else 's'}"
            else:
                time_remaining_string: str = \
                    f"{estimated_time_remaining.second} second{'' if estimated_time_remaining.second == 1 else 's'}"

            if index + 1 == number_of_files:
                print('    100 % done.')
            else:
                print(f'    {(100*(index+1)/number_of_files):.1f} % done, about {time_remaining_string} remaining...')

        media_sources = retries
        remaining_tries -= 1
        sleep_time += 2
        logging.info(f'\n{success_count} of {number_of_files} tested media files '
                     f'are known to be the best-quality available.\n')
        if len(retries) == 0:
            break
        if remaining_tries > 0:
            print(f'----------------------\n\nRetrying the ones that failed, with a longer sleep. '
                  f'{remaining_tries} tries remaining.\n')
    end_time = time.time()

    logging.info(f'Total downloaded: {total_bytes_downloaded/2**20:.1f}MB = {total_bytes_downloaded/2**30:.2f}GB')
    logging.info(f'Time taken: {end_time-start_time:.0f}s')
    print(f'Wrote log to {paths.file_download_log}')


<<<<<<< HEAD
def parse_tweets(username, users, html_template, paths) -> dict:
=======
def parse_tweets(username, users, html_template, paths: PathConfig):
>>>>>>> 3dbf43ce
    """Read tweets from paths.files_input_tweets, write to *.md and *.html.
       Copy the media used to paths.dir_output_media.
       Collect user_id:user_handle mappings for later use, in 'users'.
       Returns the mapping from media filename to best-quality URL.
    """
    converted_tweets = []
    media_sources = {}
    counts = defaultdict(int)
    known_tweets = {}

    # TODO If we run this tool multiple times, in `known_tweets` we will have our own tweets as
    # well as related tweets by others. With each run, the tweet graph is expanded. We probably do
    # not want this. To stop it, implement one of these:
    # 1. keep own tweets and other tweets in different dicts
    # 2. put them all in one dict, but mark the tweets by others, so that certain steps will ignore them
    # 3. use the data that is already present in a tweet to distinguish own tweets from others

    # Load tweets that we saved in an earlier run between pass 2 and 3
    tweet_dict_filename = 'known_tweets.json'
    if os.path.exists(tweet_dict_filename):
        with open(tweet_dict_filename, 'r', encoding='utf8') as f:
            known_tweets = json.load(f)
    
    # Fist pass: Load tweets from all archive files and add them to known_tweets
    for tweets_js_filename in paths.files_input_tweets:
        json_result = read_json_from_js_file(tweets_js_filename)
        for tweet in json_result:
            tweet = unwrap_tweet(tweet)
            tweet['from_archive'] = True
            add_known_tweet(known_tweets, tweet)

    tweet_ids_to_download = set()
    
    # Second pass: Iterate through all those tweets
    for tweet in known_tweets.values():
        tweet_ids_to_download.update(collect_tweet_references(tweet, known_tweets, counts))

    # (Maybe) download referenced tweets
    # TODO ask user for consent to download
    referenced_tweets = []
    if (len(tweet_ids_to_download) > 0):
        print(f"Found references to {len(tweet_ids_to_download)} tweets which should be downloaded. Breakdown of download reasons:")
        for reason in ['quote', 'reply', 'retweet', 'media']:
            print(f" * {counts[reason]} because of {reason}")
        print(f"There were {counts['known_reply']} references to tweets which are already known so we don't need to download them (not included in the numbers above).")
        # TODO maybe ask the user if we should start downloading
        # TODO maybe give an estimate of download size and/or time
        # TODO maybe let the user choose which of the tweets to download, by selecting a subset of those reasons
        requests = import_module('requests')
        try:
            with requests.Session() as session:
                bearer_token = 'AAAAAAAAAAAAAAAAAAAAANRILgAAAAAAnNwIzUejRCOuH5E6I8xnZz4puTs%3D1Zv7ttfk8LF81IUq16cHjhLTvJu4FA33AGWWjCpTnA'
                guest_token = get_twitter_api_guest_token(session, bearer_token)
                # TODO We could download user data together with the tweets, because we will need it anyway. But we might download the data for each user multiple times then.
                downloaded_tweets, remaining_tweet_ids = get_tweets(session, bearer_token, guest_token, list(tweet_ids_to_download), False)
                # TODO maybe react if remaining_tweet_ids contains tweets
                for downloaded_tweet in downloaded_tweets.values():
                    downloaded_tweet = unwrap_tweet(downloaded_tweet)
                    downloaded_tweet['from_api'] = True
                    downloaded_tweet['download_with_user'] = False
                    downloaded_tweet['download_with_alt_text'] = True
                    add_known_tweet(known_tweets, downloaded_tweet)
                with open(tweet_dict_filename, "w") as outfile:
                    json.dump(known_tweets, outfile, indent=2)
                print(f"Saved {len(known_tweets)} tweets to '{tweet_dict_filename}'.")

        except Exception as err:
            print(f'Failed to download tweets: {err}')

    # Third pass: convert tweets, using the downloaded references from pass 2
    for tweet in known_tweets.values():
        try:
            converted_tweets.append(convert_tweet(tweet, username, media_sources, users, referenced_tweets, paths))
        except Exception as err:
            print(f"Could not convert tweet {tweet['id_str']} because: {err}")
    converted_tweets.sort(key=lambda tup: tup[0]) # oldest first

    # Group tweets by month
    grouped_tweets = defaultdict(list)
    for timestamp, md, html in converted_tweets:
        # Use a (markdown) filename that can be imported into Jekyll: YYYY-MM-DD-your-title-here.md
        dt = datetime.datetime.fromtimestamp(timestamp)
        grouped_tweets[(dt.year, dt.month)].append((md, html))

    for (year, month), content in grouped_tweets.items():
        # Write into *.md files
        md_string = '\n\n----\n\n'.join(md for md, _ in content)
        md_path = paths.create_path_for_file_output_tweets(year, month, format="md")
        with open_and_mkdirs(md_path) as f:
            f.write(md_string)

        # Write into *.html files
        html_string = '<hr>\n'.join(html for _, html in content)
        html_path = paths.create_path_for_file_output_tweets(year, month, format="html")
        with open_and_mkdirs(html_path) as f:
            f.write(html_template.format(html_string))

    print(f'Wrote {len(converted_tweets)} tweets to *.md and *.html, '
          f'with images and video embedded from {paths.dir_output_media}')

    return media_sources


def collect_user_ids_from_followings(paths) -> list:
    """
     Collect all user ids that appear in the followings archive data.
     (For use in bulk online lookup from Twitter.)
    """
    # read JSON file from archive
    following_json = read_json_from_js_file(os.path.join(paths.dir_input_data, 'following.js'))
    # collect all user ids in a list
    following_ids = []
    for follow in following_json:
        if 'following' in follow and 'accountId' in follow['following']:
            following_ids.append(follow['following']['accountId'])
    return following_ids


def parse_followings(users, user_id_url_template, paths: PathConfig):
    """Parse paths.dir_input_data/following.js, write to paths.file_output_following.
    """
    following = []
    following_json = read_json_from_js_file(os.path.join(paths.dir_input_data, 'following.js'))
    following_ids = []
    for follow in following_json:
        if 'following' in follow and 'accountId' in follow['following']:
            following_ids.append(follow['following']['accountId'])
    for following_id in following_ids:
        handle = users[following_id].handle if following_id in users else '~unknown~handle~'
        following.append(handle + ' ' + user_id_url_template.format(following_id))
    following.sort()
    following_output_path = paths.create_path_for_file_output_single(format="txt", kind="following")
    with open_and_mkdirs(following_output_path) as f:
        f.write('\n'.join(following))
    print(f"Wrote {len(following)} accounts to {following_output_path}")


def collect_user_ids_from_followers(paths) -> list:
    """
     Collect all user ids that appear in the followers archive data.
     (For use in bulk online lookup from Twitter.)
    """
    # read JSON file from archive
    follower_json = read_json_from_js_file(os.path.join(paths.dir_input_data, 'follower.js'))
    # collect all user ids in a list
    follower_ids = []
    for follower in follower_json:
        if 'follower' in follower and 'accountId' in follower['follower']:
            follower_ids.append(follower['follower']['accountId'])
    return follower_ids


def parse_followers(users, user_id_url_template, paths: PathConfig):
    """Parse paths.dir_input_data/followers.js, write to paths.file_output_followers.
    """
    followers = []
    follower_json = read_json_from_js_file(os.path.join(paths.dir_input_data, 'follower.js'))
    follower_ids = []
    for follower in follower_json:
        if 'follower' in follower and 'accountId' in follower['follower']:
            follower_ids.append(follower['follower']['accountId'])
    for follower_id in follower_ids:
        handle = users[follower_id].handle if follower_id in users else '~unknown~handle~'
        followers.append(handle + ' ' + user_id_url_template.format(follower_id))
    followers.sort()
    followers_output_path = paths.create_path_for_file_output_single(format="txt", kind="followers")
    with open_and_mkdirs(followers_output_path) as f:
        f.write('\n'.join(followers))
    print(f"Wrote {len(followers)} accounts to {followers_output_path}")


def chunks(lst: list, n: int):
    """Yield successive n-sized chunks from lst."""
    for i in range(0, len(lst), n):
        yield lst[i:i + n]


def collect_user_ids_from_direct_messages(paths) -> list:
    """
     Collect all user ids that appear in the direct messages archive data.
     (For use in bulk online lookup from Twitter.)
    """
    # read JSON file from archive
    dms_json = read_json_from_js_file(os.path.join(paths.dir_input_data, 'direct-messages.js'))
    # collect all user ids in a set
    dms_user_ids = set()
    for conversation in dms_json:
        if 'dmConversation' in conversation and 'conversationId' in conversation['dmConversation']:
            dm_conversation = conversation['dmConversation']
            conversation_id = dm_conversation['conversationId']
            user1_id, user2_id = conversation_id.split('-')
            dms_user_ids.add(user1_id)
            dms_user_ids.add(user2_id)
    return list(dms_user_ids)


def parse_direct_messages(username, users, user_id_url_template, paths: PathConfig):
    """Parse paths.dir_input_data/direct-messages.js, write to one markdown file per conversation.
    """
    # read JSON file
    dms_json = read_json_from_js_file(os.path.join(paths.dir_input_data, 'direct-messages.js'))

    # Parse the DMs and store the messages in a dict
    conversations_messages = defaultdict(list)
    for conversation in dms_json:
        if 'dmConversation' in conversation and 'conversationId' in conversation['dmConversation']:
            dm_conversation = conversation['dmConversation']
            conversation_id = dm_conversation['conversationId']
            user1_id, user2_id = conversation_id.split('-')
            messages = []
            if 'messages' in dm_conversation:
                for message in dm_conversation['messages']:
                    if 'messageCreate' in message:
                        message_create = message['messageCreate']
                        if all(tag in message_create for tag in ['senderId', 'recipientId', 'text', 'createdAt']):
                            from_id = message_create['senderId']
                            to_id = message_create['recipientId']
                            body = message_create['text']
                            # replace t.co URLs with their original versions
                            if 'urls' in message_create and len(message_create['urls']) > 0:
                                for url in message_create['urls']:
                                    if 'url' in url and 'expanded' in url:
                                        expanded_url = url['expanded']
                                        body = body.replace(url['url'], expanded_url)
                            # escape message body for markdown rendering:
                            body_markdown = escape_markdown(body)
                            # replace image URLs with image links to local files
                            if 'mediaUrls' in message_create \
                                    and len(message_create['mediaUrls']) == 1 \
                                    and 'urls' in message_create:
                                original_expanded_url = message_create['urls'][0]['expanded']
                                message_id = message_create['id']
                                media_hash_and_type = message_create['mediaUrls'][0].split('/')[-1]
                                media_id = message_create['mediaUrls'][0].split('/')[-2]
                                archive_media_filename = f'{message_id}-{media_hash_and_type}'
                                new_url = os.path.join(paths.dir_output_media, archive_media_filename)
                                archive_media_path = \
                                    os.path.join(paths.dir_input_data, 'direct_messages_media', archive_media_filename)
                                if os.path.isfile(archive_media_path):
                                    # found a matching image, use this one
                                    if not os.path.isfile(new_url):
                                        shutil.copy(archive_media_path, new_url)
                                    image_markdown = f'\n![]({new_url})\n'
                                    body_markdown = body_markdown.replace(
                                        escape_markdown(original_expanded_url), image_markdown
                                    )

                                    # Save the online location of the best-quality version of this file,
                                    # for later upgrading if wanted
                                    best_quality_url = \
                                        f'https://ton.twitter.com/i//ton/data/dm/' \
                                        f'{message_id}/{media_id}/{media_hash_and_type}'
                                    # there is no ':orig' here, the url without any suffix has the original size

                                    # TODO: a cookie (and a 'Referer: https://twitter.com' header)
                                    #  is needed to retrieve it, so the url might be useless anyway...

                                    # WARNING: Do not uncomment the statement below until the cookie problem is solved!
                                    # media_sources.append(
                                    #     (
                                    #         os.path.join(output_media_folder_name, archive_media_filename),
                                    #         best_quality_url
                                    #     )
                                    # )

                                else:
                                    archive_media_paths = glob.glob(
                                        os.path.join(paths.dir_input_data, 'direct_messages_media', message_id + '*'))
                                    if len(archive_media_paths) > 0:
                                        for archive_media_path in archive_media_paths:
                                            archive_media_filename = os.path.split(archive_media_path)[-1]
                                            media_url = os.path.join(paths.dir_output_media, archive_media_filename)
                                            if not os.path.isfile(media_url):
                                                shutil.copy(archive_media_path, media_url)
                                            video_markdown = f'\n<video controls><source src="{media_url}">' \
                                                             f'Your browser does not support the video tag.</video>\n'
                                            body_markdown = body_markdown.replace(
                                                escape_markdown(original_expanded_url), video_markdown
                                            )

                                    # TODO: maybe  also save the online location of the best-quality version for videos?
                                    #  (see above)

                                    else:
                                        print(f'Warning: missing local file: {archive_media_path}. '
                                              f'Using original link instead: {original_expanded_url})')

                            created_at = message_create['createdAt']  # example: 2022-01-27T15:58:52.744Z
                            timestamp = \
                                int(round(datetime.datetime.strptime(created_at, '%Y-%m-%dT%X.%fZ').timestamp()))

                            from_handle = escape_markdown(users[from_id].handle) if from_id in users \
                                else user_id_url_template.format(from_id)
                            to_handle = escape_markdown(users[to_id].handle) if to_id in users \
                                else user_id_url_template.format(to_id)

                            # make the body a quote
                            body_markdown = '> ' + '\n> '.join(body_markdown.splitlines())
                            message_markdown = f'{from_handle} -> {to_handle}: ({created_at}) \n\n' \
                                               f'{body_markdown}'
                            messages.append((timestamp, message_markdown))

            # find identifier for the conversation
            other_user_id = user2_id if (user1_id in users and users[user1_id].handle == username) else user1_id

            # collect messages per identifying user in conversations_messages dict
            conversations_messages[other_user_id].extend(messages)

    # output as one file per conversation (or part of long conversation)
    num_written_messages = 0
    num_written_files = 0
    for other_user_id, messages in conversations_messages.items():
        # sort messages by timestamp
        messages.sort(key=lambda tup: tup[0])

        other_user_name = escape_markdown(users[other_user_id].handle) if other_user_id in users \
            else user_id_url_template.format(other_user_id)

        other_user_short_name: str = users[other_user_id].handle if other_user_id in users else other_user_id

        escaped_username = escape_markdown(username)

        # if there are more than 1000 messages, the conversation was split up in the twitter archive.
        # following this standard, also split up longer conversations in the output files:

        if len(messages) > 1000:
            for chunk_index, chunk in enumerate(chunks(messages, 1000)):
                markdown = ''
                markdown += f'### Conversation between {escaped_username} and {other_user_name}, ' \
                            f'part {chunk_index+1}: ###\n\n----\n\n'
                markdown += '\n\n----\n\n'.join(md for _, md in chunk)
                conversation_output_path = paths.create_path_for_file_output_dms(name=other_user_short_name, index=(chunk_index + 1), format="md")

                # write part to a markdown file
                with open_and_mkdirs(conversation_output_path) as f:
                    f.write(markdown)
                print(f'Wrote {len(chunk)} messages to {conversation_output_path}')
                num_written_files += 1

        else:
            markdown = ''
            markdown += f'### Conversation between {escaped_username} and {other_user_name}: ###\n\n----\n\n'
            markdown += '\n\n----\n\n'.join(md for _, md in messages)
            conversation_output_path = paths.create_path_for_file_output_dms(name=other_user_short_name, format="md")

            with open_and_mkdirs(conversation_output_path) as f:
                f.write(markdown)
            print(f'Wrote {len(messages)} messages to {conversation_output_path}')
            num_written_files += 1

        num_written_messages += len(messages)

    print(f"\nWrote {len(conversations_messages)} direct message conversations "
          f"({num_written_messages} total messages) to {num_written_files} markdown files\n")


def make_conversation_name_safe_for_filename(conversation_name: str) -> str:
    """
    Remove/replace characters that could be unsafe in filenames
    """
    forbidden_chars = \
        ['"', "'", '*', '/', '\\', ':', '<', '>', '?', '|', '!', '@', ';', ',', '=', '.', '\n', '\r', '\t']
    new_conversation_name = ''
    for char in conversation_name:
        if char in forbidden_chars:
            new_conversation_name = new_conversation_name + '_'
        elif char.isspace():
            # replace spaces with underscores
            new_conversation_name = new_conversation_name + '_'
        elif char == 0x7F or (0x1F >= ord(char) >= 0x00):
            # 0x00 - 0x1F and 0x7F are also forbidden, just discard them
            continue
        else:
            new_conversation_name = new_conversation_name + char

    return new_conversation_name


def find_group_dm_conversation_participant_ids(conversation: dict) -> set:
    """
    Find IDs of all participating Users in a group direct message conversation
    """
    group_user_ids = set()
    if 'dmConversation' in conversation and 'conversationId' in conversation['dmConversation']:
        dm_conversation = conversation['dmConversation']
        if 'messages' in dm_conversation:
            for message in dm_conversation['messages']:
                if 'messageCreate' in message:
                    group_user_ids.add(message['messageCreate']['senderId'])
                elif 'joinConversation' in message:
                    group_user_ids.add(message['joinConversation']['initiatingUserId'])
                    for participant_id in message['joinConversation']['participantsSnapshot']:
                        group_user_ids.add(participant_id)
                elif "participantsJoin" in message:
                    group_user_ids.add(message['participantsJoin']['initiatingUserId'])
                    for participant_id in message['participantsJoin']['userIds']:
                        group_user_ids.add(participant_id)
    return group_user_ids


def collect_user_ids_from_group_direct_messages(paths) -> list:
    """
     Collect all user ids that appear in the group direct messages archive data.
     (For use in bulk online lookup from Twitter.)
    """
    # read JSON file from archive
    group_dms_json = read_json_from_js_file(os.path.join(paths.dir_input_data, 'direct-messages-group.js'))
    # collect all user ids in a set
    group_dms_user_ids = set()
    for conversation in group_dms_json:
        participants = find_group_dm_conversation_participant_ids(conversation)
        for participant_id in participants:
            group_dms_user_ids.add(participant_id)
    return list(group_dms_user_ids)


def parse_group_direct_messages(username, users, user_id_url_template, paths):
    """Parse data_folder/direct-messages-group.js, write to one markdown file per conversation.
    """
    # read JSON file from archive
    group_dms_json = read_json_from_js_file(os.path.join(paths.dir_input_data, 'direct-messages-group.js'))

    # Parse the group DMs, store messages and metadata in a dict
    group_conversations_messages = defaultdict(list)
    group_conversations_metadata = defaultdict(dict)
    for conversation in group_dms_json:
        if 'dmConversation' in conversation and 'conversationId' in conversation['dmConversation']:
            dm_conversation = conversation['dmConversation']
            conversation_id = dm_conversation['conversationId']
            participants = find_group_dm_conversation_participant_ids(conversation)
            participant_names = []
            for participant_id in participants:
                if participant_id in users:
                    participant_names.append(users[participant_id].handle)
                else:
                    participant_names.append(user_id_url_template.format(participant_id))

            # save names in metadata
            group_conversations_metadata[conversation_id]['participants'] = participants
            group_conversations_metadata[conversation_id]['participant_names'] = participant_names
            group_conversations_metadata[conversation_id]['conversation_names'] = [(0, conversation_id)]
            group_conversations_metadata[conversation_id]['participant_message_count'] = defaultdict(int)
            messages = []
            if 'messages' in dm_conversation:
                for message in dm_conversation['messages']:
                    if 'messageCreate' in message:
                        message_create = message['messageCreate']
                        if all(tag in message_create for tag in ['senderId', 'text', 'createdAt']):
                            from_id = message_create['senderId']
                            # count how many messages this user has sent to the group
                            group_conversations_metadata[conversation_id]['participant_message_count'][from_id] += 1
                            body = message_create['text']
                            # replace t.co URLs with their original versions
                            if 'urls' in message_create:
                                for url in message_create['urls']:
                                    if 'url' in url and 'expanded' in url:
                                        expanded_url = url['expanded']
                                        body = body.replace(url['url'], expanded_url)
                            # escape message body for markdown rendering:
                            body_markdown = escape_markdown(body)
                            # replace image URLs with image links to local files
                            if 'mediaUrls' in message_create \
                                    and len(message_create['mediaUrls']) == 1 \
                                    and 'urls' in message_create:
                                original_expanded_url = message_create['urls'][0]['expanded']
                                message_id = message_create['id']
                                media_hash_and_type = message_create['mediaUrls'][0].split('/')[-1]
                                media_id = message_create['mediaUrls'][0].split('/')[-2]
                                archive_media_filename = f'{message_id}-{media_hash_and_type}'
                                new_url = os.path.join(paths.dir_output_media, archive_media_filename)
                                archive_media_path = \
                                    os.path.join(paths.dir_input_data, 'direct_messages_group_media',
                                                 archive_media_filename)
                                if os.path.isfile(archive_media_path):
                                    # found a matching image, use this one
                                    if not os.path.isfile(new_url):
                                        shutil.copy(archive_media_path, new_url)
                                    image_markdown = f'\n![]({new_url})\n'
                                    body_markdown = body_markdown.replace(
                                        escape_markdown(original_expanded_url), image_markdown
                                    )

                                    # Save the online location of the best-quality version of this file,
                                    # for later upgrading if wanted
                                    best_quality_url = \
                                        f'https://ton.twitter.com/i//ton/data/dm/' \
                                        f'{message_id}/{media_id}/{media_hash_and_type}'
                                    # there is no ':orig' here, the url without any suffix has the original size

                                    # TODO: a cookie (and a 'Referer: https://twitter.com' header)
                                    #  is needed to retrieve it, so the url might be useless anyway...

                                    # WARNING: Do not uncomment the statement below until the cookie problem is solved!
                                    # media_sources.append(
                                    #     (
                                    #         os.path.join(output_media_folder_name, archive_media_filename),
                                    #         best_quality_url
                                    #     )
                                    # )

                                else:
                                    archive_media_paths = glob.glob(
                                        os.path.join(paths.dir_input_data, 'direct_messages_group_media',
                                                     message_id + '*'))
                                    if len(archive_media_paths) > 0:
                                        for archive_media_path in archive_media_paths:
                                            archive_media_filename = os.path.split(archive_media_path)[-1]
                                            media_url = os.path.join(paths.dir_output_media,
                                                                     archive_media_filename)
                                            if not os.path.isfile(media_url):
                                                shutil.copy(archive_media_path, media_url)
                                            video_markdown = f'\n<video controls><source src="{media_url}">' \
                                                             f'Your browser does not support the video tag.</video>\n'
                                            body_markdown = body_markdown.replace(
                                                escape_markdown(original_expanded_url), video_markdown
                                            )

                                    # TODO: maybe  also save the online location of the best-quality version for videos?
                                    #  (see above)

                                    else:
                                        print(f'Warning: missing local file: {archive_media_path}. '
                                              f'Using original link instead: {original_expanded_url})')
                            created_at = message_create['createdAt']  # example: 2022-01-27T15:58:52.744Z
                            timestamp = int(round(
                                datetime.datetime.strptime(created_at, '%Y-%m-%dT%X.%fZ').timestamp()
                            ))
                            from_handle = escape_markdown(users[from_id].handle) if from_id in users \
                                else user_id_url_template.format(from_id)
                            # make the body a quote
                            body_markdown = '> ' + '\n> '.join(body_markdown.splitlines())
                            message_markdown = f'{from_handle}: ({created_at})\n\n' \
                                               f'{body_markdown}'
                            messages.append((timestamp, message_markdown))
                    elif "conversationNameUpdate" in message:
                        conversation_name_update = message['conversationNameUpdate']
                        if all(tag in conversation_name_update for tag in ['initiatingUserId', 'name', 'createdAt']):
                            from_id = conversation_name_update['initiatingUserId']
                            body_markdown = f"_changed group name to: {escape_markdown(conversation_name_update['name'])}_"
                            created_at = conversation_name_update['createdAt']  # example: 2022-01-27T15:58:52.744Z
                            timestamp = int(round(
                                datetime.datetime.strptime(created_at, '%Y-%m-%dT%X.%fZ').timestamp()
                            ))
                            from_handle = escape_markdown(users[from_id].handle) if from_id in users \
                                else user_id_url_template.format(from_id)
                            message_markdown = f'{from_handle}: ({created_at})\n\n{body_markdown}'
                            messages.append((timestamp, message_markdown))
                            # save metadata about name change:
                            group_conversations_metadata[conversation_id]['conversation_names'].append(
                                (timestamp, conversation_name_update['name'])
                            )
                    elif "joinConversation" in message:
                        join_conversation = message['joinConversation']
                        if all(tag in join_conversation for tag in ['initiatingUserId', 'createdAt']):
                            from_id = join_conversation['initiatingUserId']
                            created_at = join_conversation['createdAt']  # example: 2022-01-27T15:58:52.744Z
                            timestamp = int(round(
                                datetime.datetime.strptime(created_at, '%Y-%m-%dT%X.%fZ').timestamp()
                            ))
                            from_handle = escape_markdown(users[from_id].handle) if from_id in users \
                                else user_id_url_template.format(from_id)
                            escaped_username = escape_markdown(username)
                            body_markdown = f'_{from_handle} added {escaped_username} to the group_'
                            message_markdown = f'{from_handle}: ({created_at})\n\n{body_markdown}'
                            messages.append((timestamp, message_markdown))
                    elif "participantsJoin" in message:
                        participants_join = message['participantsJoin']
                        if all(tag in participants_join for tag in ['initiatingUserId', 'userIds', 'createdAt']):
                            from_id = participants_join['initiatingUserId']
                            created_at = participants_join['createdAt']  # example: 2022-01-27T15:58:52.744Z
                            timestamp = int(round(
                                datetime.datetime.strptime(created_at, '%Y-%m-%dT%X.%fZ').timestamp()
                            ))
                            from_handle = escape_markdown(users[from_id].handle) if from_id in users \
                                else user_id_url_template.format(from_id)
                            joined_ids = participants_join['userIds']
                            joined_handles = [escape_markdown(users[joined_id].handle) if joined_id in users
                                              else user_id_url_template.format(joined_id) for joined_id in joined_ids]
                            name_list = ', '.join(joined_handles[:-1]) + \
                                        (f' and {joined_handles[-1]}' if len(joined_handles) > 1 else
                                         joined_handles[0])
                            body_markdown = f'_{from_handle} added {name_list} to the group_'
                            message_markdown = f'{from_handle}: ({created_at})\n\n{body_markdown}'
                            messages.append((timestamp, message_markdown))
                    elif "participantsLeave" in message:
                        participants_leave = message['participantsLeave']
                        if all(tag in participants_leave for tag in ['userIds', 'createdAt']):
                            created_at = participants_leave['createdAt']  # example: 2022-01-27T15:58:52.744Z
                            timestamp = int(round(
                                datetime.datetime.strptime(created_at, '%Y-%m-%dT%X.%fZ').timestamp()
                            ))
                            left_ids = participants_leave['userIds']
                            left_handles = [escape_markdown(users[left_id].handle) if left_id in users
                                            else user_id_url_template.format(left_id) for left_id in left_ids]
                            name_list = ', '.join(left_handles[:-1]) + \
                                        (f' and {left_handles[-1]}' if len(left_handles) > 1 else
                                         left_handles[0])
                            body_markdown = f'_{name_list} left the group_'
                            message_markdown = f'{name_list}: ({created_at})\n\n{body_markdown}'
                            messages.append((timestamp, message_markdown))

            # collect messages per conversation in group_conversations_messages dict
            group_conversations_messages[conversation_id].extend(messages)

    # output as one file per conversation (or part of long conversation)
    num_written_messages = 0
    num_written_files = 0
    for conversation_id, messages in group_conversations_messages.items():
        # sort messages by timestamp
        messages.sort(key=lambda tup: tup[0])
        # create conversation name for use in filename:
        # first, try to find an official name in the parsed conversation data

        # Not-so-fun fact:
        # If the name was set before the archive's owner joined the group, the name is not included
        # in the archive data and can't be found anywhere (except by looking it up from twitter,
        # and that would probably need a cookie). So there are many groups that do actually have a name,
        # but it can't be used here because we don't know it.

        group_conversations_metadata[conversation_id]['conversation_names'].sort(key=lambda tup: tup[0], reverse=True)
        official_name = group_conversations_metadata[conversation_id]['conversation_names'][0][1]
        safe_group_name = make_conversation_name_safe_for_filename(official_name)
        if len(safe_group_name) < 2:
            # discard name if it's too short (because of collision risk)
            group_name = conversation_id
        else:
            group_name = safe_group_name

        if group_name == conversation_id:
            # try to make a nice list of participant handles for the conversation name
            handles = []
            for participant_id, message_count in \
                    group_conversations_metadata[conversation_id]['participant_message_count'].items():
                if participant_id in users:
                    participant_handle = users[participant_id].handle
                    if participant_handle != username:
                        handles.append((participant_handle, message_count))
            # sort so that the most active users are at the start of the list
            handles.sort(key=lambda tup: tup[1], reverse=True)
            if len(handles) == 1:
                group_name = \
                    f'{handles[0][0]}_and_{len(group_conversations_metadata[conversation_id]["participants"]) - 1}_more'
            elif len(handles) == 2 and len(group_conversations_metadata[conversation_id]["participants"]) == 3:
                group_name = f'{handles[0][0]}_and_{handles[1][0]}_and_{username}'
            elif len(handles) >= 2:
                group_name = \
                    f'{handles[0][0]}_and_{handles[1][0]}_and' \
                    f'_{len(group_conversations_metadata[conversation_id]["participants"]) - 2}_more'
            else:
                # just use the conversation id
                group_name = conversation_id

        # create a list of names of the form '@name1, @name2 and @name3'
        # to use as a headline in the output file
        escaped_participant_names = [
            escape_markdown(participant_name)
            for participant_name in group_conversations_metadata[conversation_id]['participant_names']
        ]
        name_list = ', '.join(escaped_participant_names[:-1]) + \
                    (f' and {escaped_participant_names[-1]}'
                     if len(escaped_participant_names) > 1
                     else escaped_participant_names[0])

        if len(messages) > 1000:
            for chunk_index, chunk in enumerate(chunks(messages, 1000)):
                markdown = ''
                markdown += f'## {official_name} ##\n\n'
                markdown += f'### Group conversation between {name_list}, part {chunk_index + 1}: ###\n\n----\n\n'
                markdown += '\n\n----\n\n'.join(md for _, md in chunk)
                conversation_output_filename = paths.create_path_for_file_output_dms(
                    name=group_name, format="md", kind="DMs-Group", index=chunk_index + 1
                )
                
                # write part to a markdown file
                with open_and_mkdirs(conversation_output_filename) as f:
                    f.write(markdown)
                print(f'Wrote {len(chunk)} messages to {conversation_output_filename}')
                num_written_files += 1
        else:
            markdown = ''
            markdown += f'## {official_name} ##\n\n'
            markdown += f'### Group conversation between {name_list}: ###\n\n----\n\n'
            markdown += '\n\n----\n\n'.join(md for _, md in messages)
            conversation_output_filename = \
                paths.create_path_for_file_output_dms(name=group_name, format="md", kind="DMs-Group")

            with open_and_mkdirs(conversation_output_filename) as f:
                f.write(markdown)
            print(f'Wrote {len(messages)} messages to {conversation_output_filename}')
            num_written_files += 1

        num_written_messages += len(messages)

    print(f"\nWrote {len(group_conversations_messages)} direct message group conversations "
          f"({num_written_messages} total messages) to {num_written_files} markdown files")


def migrate_old_output(paths: PathConfig):
    """If present, moves media and cache files from the archive root to the new locations in 
    `paths.dir_output_media` and `paths.dir_output_cache`. Then deletes old output files 
    (md, html, txt) from the archive root, if the user consents."""

    # Create new folders, so we can potentially use them to move files there
    os.makedirs(paths.dir_output_media, exist_ok=True)
    os.makedirs(paths.dir_output_cache, exist_ok=True)

    # Move files that we can re-use:
    if os.path.exists(os.path.join(paths.dir_archive, "media")):
        files_to_move = glob.glob(os.path.join(paths.dir_archive, "media", "*"))
        if len(files_to_move) > 0:
            print(f"Moving {len(files_to_move)} files from 'media' to '{paths.dir_output_media}'")
            for file_path_to_move in files_to_move:
                file_name_to_move = os.path.split(file_path_to_move)[1]
                print(file_name_to_move)
                os.rename(file_path_to_move, os.path.join(paths.dir_output_media, file_name_to_move))
        os.rmdir(os.path.join(paths.dir_archive, "media"))

    known_tweets_old_path = os.path.join(paths.dir_archive, "known_tweets.json")
    known_tweets_new_path = os.path.join(paths.dir_output_cache, "known_tweets.json")
    if os.path.exists(known_tweets_old_path):
        os.rename(known_tweets_old_path, known_tweets_new_path)

    # Delete files that would be overwritten anyway (if user consents):
    output_globs = [
        "TweetArchive.html",
        "*Tweet-Archive*.html",
        "*Tweet-Archive*.md",
        "DMs-Archive-*.html",
        "DMs-Archive-*.md",
        "DMs-Group-Archive-*.html",
        "DMs-Group-Archive-*.md",
        "followers.txt",
        "following.txt",
    ]
    files_to_delete = []
    
    for output_glob in output_globs:
        files_to_delete += glob.glob(os.path.join(paths.dir_archive, output_glob))
        
    # TODO maybe remove those files only after the new ones have been generated? This way, the user would never
    # end up with less output than before. On the other hand, they might end up with old *and* new versions
    # of the output, if the script crashes before it reaches the code to delete the old version.
    if len(files_to_delete) > 0:
        print(f"\nThere are {len(files_to_delete)} files in the root of the archive,")
        print("which were probably generated from an older version of this script.")
        print("Since then, the directory layout of twitter-archive-parser has changed")
        print("and these files are generated into the sub-directory 'parser-output' or")
        print("various sub-sub-directories therein. These are the affected files:")

        for file_to_delete in files_to_delete:
            print(file_to_delete)

        user_input = input('\nOK delete these files? (If the the directory layout would not have changed, they would be overwritten anyway) [y/N]')
        if user_input.lower() in ('y', 'yes'):
            for file_to_delete in files_to_delete:
                os.remove(file_to_delete)
            print(f"Files have been deleted. New versions of these files will be generated into 'parser-output' soon.")


def main():
    paths = PathConfig(dir_archive='.')

    # Extract the archive owner's username from data/account.js
    username = extract_username(paths)

    user_id_url_template = 'https://twitter.com/i/user/{}'

    html_template = """\
<!doctype html>
<html lang="en">
<head>
    <meta charset="utf-8">
    <meta name="viewport" content="width=device-width, initial-scale=1">
    <link rel="stylesheet"
          href="https://unpkg.com/@picocss/pico@latest/css/pico.min.css">
    <title>Your Twitter archive!</title>
</head>
<body>
    <h1>Your twitter archive</h1>
    <main class="container">
    {}
    </main>
</body>
</html>"""

    users = {}

    migrate_old_output(paths)

    # Make a folder to copy the images and videos into.
    os.makedirs(paths.dir_output_media, exist_ok=True)
    if not os.path.isfile(paths.file_tweet_icon):
        shutil.copy('assets/images/favicon.ico', paths.file_tweet_icon)

    media_sources = parse_tweets(username, users, html_template, paths)

    following_ids = collect_user_ids_from_followings(paths)
    print(f'found {len(following_ids)} user IDs in followings.')
    follower_ids = collect_user_ids_from_followers(paths)
    print(f'found {len(follower_ids)} user IDs in followers.')
    dms_user_ids = collect_user_ids_from_direct_messages(paths)
    print(f'found {len(dms_user_ids)} user IDs in direct messages.')
    group_dms_user_ids = collect_user_ids_from_group_direct_messages(paths)
    print(f'found {len(group_dms_user_ids)} user IDs in group direct messages.')

    # bulk lookup for user handles from followers, followings, direct messages and group direct messages
    collected_user_ids_without_followers = list(
        set(following_ids).union(set(dms_user_ids)).union(set(group_dms_user_ids))
    )
    collected_user_ids_only_in_followers: set = set(follower_ids).difference(set(collected_user_ids_without_followers))
    collected_user_ids: list = list(set(collected_user_ids_without_followers)
                                    .union(collected_user_ids_only_in_followers))

    print(f'\nfound {len(collected_user_ids)} user IDs overall.')

    # give the user a choice if followers should be included in the lookup
    # (but only in case they make up a large amount):
    unknown_collected_user_ids: set = set(collected_user_ids).difference(users.keys())
    unknown_follower_user_ids: set = unknown_collected_user_ids.intersection(collected_user_ids_only_in_followers)
    if len(unknown_follower_user_ids) > 5000:
        # Account metadata observed at ~2.1KB on average.
        estimated_follower_lookup_size = int(2.1 * len(unknown_follower_user_ids))
        # we can look up at least 3000 users per minute.
        estimated_max_follower_lookup_time_in_minutes = len(unknown_follower_user_ids) / 3000
        print(
            f'For some user IDs, the @handle is not included in the archive data. '
            f'Unknown user handles can be looked up online.'
            f'{len(unknown_follower_user_ids)} of {len(unknown_collected_user_ids)} total '
            f'user IDs with unknown handles are from your followers. Online lookup would be '
            f'about {estimated_follower_lookup_size:,} KB smaller and up to '
            f'{estimated_max_follower_lookup_time_in_minutes:.1f} minutes faster without them.\n'
        )

        if not get_consent(f'Do you want to include handles of your followers '
                           f'in the online lookup of user handles anyway?', default_to_yes=True):
            collected_user_ids = collected_user_ids_without_followers

    lookup_users(collected_user_ids, users)

    parse_followings(users, user_id_url_template, paths)
    parse_followers(users, user_id_url_template, paths)
    parse_direct_messages(username, users, user_id_url_template, paths)
    parse_group_direct_messages(username, users, user_id_url_template, paths)

    # Download larger images, if the user agrees
    print(f"\nThe archive doesn't contain the original-size images. We can attempt to download them from twimg.com.")
    print(f'Please be aware that this script may download a lot of data, which will cost you money if you are')
    print(f'paying for bandwidth. Please be aware that the servers might block these requests if they are too')
    print(f'frequent. This script may not work if your account is protected. You may want to set it to public')
    print(f'before starting the download.\n')

    if get_consent('OK to start downloading?'):
        download_larger_media(media_sources, paths)
        print('In case you set your account to public before initiating the download, '
              'do not forget to protect it again.')


if __name__ == "__main__":
    main()<|MERGE_RESOLUTION|>--- conflicted
+++ resolved
@@ -189,6 +189,7 @@
         for user in response_json:
             users[user["id_str"]] = user
     return users
+
 
 def get_tweets(session, bearer_token, guest_token, tweet_ids, include_user=True, include_alt_text=True):
     """Get the json metadata for multiple tweets.
@@ -231,6 +232,7 @@
         print(f"Try to work with the tweets we got so far.");
     return tweets, remaining_tweet_ids
 
+
 def lookup_users(user_ids, users):
     """Fill the users dictionary with data from Twitter"""
     # Filter out any users already known
@@ -280,6 +282,7 @@
     account = read_json_from_js_file(paths.file_account_js)
     return account[0]['account']['username']
 
+
 def escape_markdown(input_text: str) -> str:
     """
     Escape markdown control characters from input text so that the text will not break in rendered markdown.
@@ -299,19 +302,8 @@
     return output_text
 
 
-<<<<<<< HEAD
-def collect_tweet_id(tweet):
-=======
-def convert_tweet(tweet, username, media_sources, users, paths: PathConfig):
-    """Converts a JSON-format tweet. Returns tuple of timestamp, markdown and HTML."""
->>>>>>> 3dbf43ce
-    if 'tweet' in tweet.keys():
-        tweet = tweet['tweet']
-    return tweet['id_str']
-
-# returns an int if you give it either an int or a str that can be parsed as 
-# an int. Otherwise, returns None.
 def parse_as_number(str_or_number):
+    """Returns an int if you give it either an int or a str that can be parsed as an int. Otherwise, returns None."""
     if isinstance(str_or_number, str):
         if str_or_number.isnumeric():
             return int(str_or_number)
@@ -321,6 +313,7 @@
         return str_or_number
     else:
         return None
+
 
 def equal_ignore_types(a, b):
     """Recognizes two things as equal even if one is a str and the other is a number (but with identical content), or if both are lists or both are dicts, and all of their nested values are equal_ignore_types"""
@@ -343,6 +336,7 @@
                 return False
         return True
     return False
+
 
 def merge_lists(a: list, b: list, ignore_types:bool=False):
     """Adds all items from b to a which are not already in a. If you pass ignore_types=True, it uses equal_ignore_types internally, and also recognizes two list items as equal if they both are dicts with equal id_str values in it, which results in merging the dicts instead of adding both separately to the result. Modifies a and returns a."""
@@ -396,11 +390,13 @@
             a[key] = b[key]
     return a
 
+
 def unwrap_tweet(tweet):
     if 'tweet' in tweet.keys():
         return tweet['tweet']
     else:
         return tweet
+
 
 def add_known_tweet(known_tweets, new_tweet):
     tweet_id = new_tweet['id_str']
@@ -419,6 +415,7 @@
         #print(f"Tweet {tweet_id} is new")
         known_tweets[tweet_id] = new_tweet
 
+
 def collect_tweet_references(tweet, known_tweets, counts):
     tweet = unwrap_tweet(tweet)
     tweet_ids = set()
@@ -470,6 +467,7 @@
 
     return tweet_ids
 
+
 def has_path(dict, index_path: List[str]):
     """Walks a path through nested dicts or lists, and returns True if all the keys are present, and all of the values are not None."""
     for index in index_path:
@@ -480,7 +478,8 @@
             return False
     return True
 
-def convert_tweet(tweet, username, media_sources: dict, users, referenced_tweets, paths):
+
+def convert_tweet(tweet, username, media_sources: dict, users, referenced_tweets, paths: PathConfig):
     """Converts a JSON-format tweet. Returns tuple of timestamp, markdown and HTML."""
     # TODO actually use `referenced_tweets`
     tweet = unwrap_tweet(tweet)
@@ -733,11 +732,7 @@
         return False, 0
 
 
-<<<<<<< HEAD
-def download_larger_media(media_sources: dict, paths):
-=======
-def download_larger_media(media_sources, paths: PathConfig):
->>>>>>> 3dbf43ce
+def download_larger_media(media_sources: dict, paths: PathConfig):
     """Uses (filename, URL) tuples in media_sources to download files from remote storage.
        Aborts downloads if the remote file is the same size or smaller than the existing local version.
        Retries the failed downloads several times, with increasing pauses between each to avoid being blocked.
@@ -807,11 +802,7 @@
     print(f'Wrote log to {paths.file_download_log}')
 
 
-<<<<<<< HEAD
-def parse_tweets(username, users, html_template, paths) -> dict:
-=======
-def parse_tweets(username, users, html_template, paths: PathConfig):
->>>>>>> 3dbf43ce
+def parse_tweets(username, users, html_template, paths: PathConfig) -> dict:
     """Read tweets from paths.files_input_tweets, write to *.md and *.html.
        Copy the media used to paths.dir_output_media.
        Collect user_id:user_handle mappings for later use, in 'users'.
