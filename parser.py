#!/usr/bin/env python3
"""
    twitter-archive-parser - Python code to parse a Twitter archive and output in various ways
    Copyright (C) 2022 Tim Hutton - https://github.com/timhutton/twitter-archive-parser

    This program is free software: you can redistribute it and/or modify
    it under the terms of the GNU General Public License as published by
    the Free Software Foundation, either version 3 of the License, or
    (at your option) any later version.

    This program is distributed in the hope that it will be useful,
    but WITHOUT ANY WARRANTY; without even the implied warranty of
    MERCHANTABILITY or FITNESS FOR A PARTICULAR PURPOSE.  See the
    GNU General Public License for more details.

    You should have received a copy of the GNU General Public License
    along with this program.  If not, see <https://www.gnu.org/licenses/>.
"""

from collections import defaultdict
from urllib.parse import urlparse
import datetime
import glob
import importlib
import json
import logging
import os
import re
import shutil
import subprocess
import sys
import time
import traceback
# hot-loaded if needed, see import_module():
#  imagesize
#  requests


# Print a compile-time error in Python < 3.6. This line does nothing in Python 3.6+ but is reported to the user
# as an error (because it is the first line that fails to compile) in older versions.
f' Error: This script requires Python 3.6 or later. Use `python --version` to check your version.'


class UserData:
    def __init__(self, id, handle = None):
        self.id = id
        self.handle = handle


def import_module(module):
    """Imports a module specified by a string. Example: requests = import_module('requests')"""
    try:
        return importlib.import_module(module)
    except ImportError:
        print(f'\nError: This script uses the "{module}" module which is not installed.\n')
        user_input = input('OK to install using pip? [y/n]')
        if not user_input.lower() in ('y', 'yes'):
            exit()
        subprocess.run([sys.executable, '-m', 'pip', 'install', module], check=True)
        return importlib.import_module(module)


def get_twitter_api_guest_token(session, bearer_token):
    """Returns a Twitter API guest token for the current session."""
    guest_token_response = session.post("https://api.twitter.com/1.1/guest/activate.json",
                                        headers={'authorization': f'Bearer {bearer_token}'},
                                        timeout=2,
                                        )
    guest_token = json.loads(guest_token_response.content)['guest_token']
    if not guest_token:
        raise Exception(f"Failed to retrieve guest token")
    return guest_token


# TODO if downloading fails within the for loop, we should be able to return the already 
# fetched users, but also make it clear that it is incomplete. Maybe do it like in get_tweets.
def get_twitter_users(session, bearer_token, guest_token, user_ids):
    """Asks Twitter for all metadata associated with user_ids."""
    users = {}
    while user_ids:
        max_batch = 100
        user_id_batch = user_ids[:max_batch]
        user_ids = user_ids[max_batch:]
        user_id_list = ",".join(user_id_batch)
        query_url = f"https://api.twitter.com/1.1/users/lookup.json?user_id={user_id_list}"
        response = session.get(query_url,
                               headers={'authorization': f'Bearer {bearer_token}', 'x-guest-token': guest_token},
                               timeout=2,
                               )
        if not response.status_code == 200:
            raise Exception(f'Failed to get user handle: {response}')
        response_json = json.loads(response.content)
        for user in response_json:
            users[user["id_str"]] = user
    return users

def get_tweets(session, bearer_token, guest_token, tweet_ids, include_user=True, include_alt_text=True):
    """ Get the json metadata for a multiple tweets.
    If include_user is False, you will only get a numerical id for the user.
    Returns `tweets, remaining_tweet_ids` where `tweets`. If all goes well, `tweets` will contain all
    tweets, and `remaining_tweet_ids` is empty. If something goes wrong, downloading is stopped
    and only the tweets we got until then are returned. 
    TODO In some cases, up to 100 tweets may be both in `tweets` and `remaining_tweet_ids`."""
    tweets = {}
    remaining_tweet_ids = tweet_ids.copy()
    try:
        while remaining_tweet_ids:
            max_batch = 100
            tweet_id_batch = remaining_tweet_ids[:max_batch]
            tweet_id_list = ",".join(map(str,tweet_id_batch))
            print(f"Download {len(tweet_id_batch)} tweets of {len(remaining_tweet_ids)} remaining...")
            query_url = f"https://api.twitter.com/1.1/statuses/lookup.json?id={tweet_id_list}&tweet_mode=extended"
            if not include_user:
                query_url += "&trim_user=1"
            if include_alt_text:
                query_url += "&include_ext_alt_text=1"
            response = session.get(query_url,
                                headers={'authorization': f'Bearer {bearer_token}', 'x-guest-token': guest_token}, timeout=5)
            if response.status_code == 429:
                # Rate limit exceeded - get a new token
                guest_token = get_twitter_api_guest_token(session, bearer_token)
                continue
            if not response.status_code == 200:
                raise Exception(f'Failed to get tweets: {response}')
            response_json = json.loads(response.content)
            for tweet in response_json:
                if "id_str" in tweet:
                    tweets[tweet["id_str"]] = tweet
                else:
                    print (f"Tweet could not be returned because it has no id: {tweet}")
            remaining_tweet_ids = remaining_tweet_ids[max_batch:]
    except Exception as err:
        traceback.print_exc()
        print(f"Exception during batch download of tweets: {err}");
        print(f"Try to work with the tweets we got so far.");
    return tweets, remaining_tweet_ids

def lookup_users(user_ids, users):
    """Fill the users dictionary with data from Twitter"""
    # Filter out any users already known
    filtered_user_ids = [id for id in user_ids if id not in users]
    if not filtered_user_ids:
        # Don't bother opening a session if there's nothing to get
        return
    # Account metadata observed at ~2.1KB on average.
    estimated_size = int(2.1 * len(filtered_user_ids))
    print(f'\n{len(filtered_user_ids)} users are unknown.')
    user_input = input(f'Download user data from Twitter (approx {estimated_size:,} KB)? [y/N]')
    if user_input.lower() not in ('y', 'yes'):
        return
    requests = import_module('requests')
    try:
        with requests.Session() as session:
            bearer_token = 'AAAAAAAAAAAAAAAAAAAAANRILgAAAAAAnNwIzUejRCOuH5E6I8xnZz4puTs%3D1Zv7ttfk8LF81IUq16cHjhLTvJu4FA33AGWWjCpTnA'
            guest_token = get_twitter_api_guest_token(session, bearer_token)
            retrieved_users = get_twitter_users(session, bearer_token, guest_token, filtered_user_ids)
            for user_id, user in retrieved_users.items():
                users[user_id] = UserData(user_id, user["screen_name"])
        print()  # empty line for better readability of output
    except Exception as err:
        print(f'Failed to download user data: {err}')


def read_json_from_js_file(filename):
    """Reads the contents of a Twitter-produced .js file into a dictionary."""
    print(f'Parsing {filename}...')
    with open(filename, 'r', encoding='utf8') as f:
        data = f.readlines()
        # if the JSON has no real content, it can happen that the file is only one line long.
        # in this case, return an empty dict to avoid errors while trying to read non-existing lines.
        if len(data) <= 1:
            return {}
        # convert js file to JSON: replace first line with just '[', squash lines into a single string
        prefix = '['
        if '{' in data[0]:
            prefix += ' {'
        data =  prefix + ''.join(data[1:])
        # parse the resulting JSON and return as a dict
        return json.loads(data)


def extract_username(paths):
    """Returns the user's Twitter username from account.js."""
    account = read_json_from_js_file(paths.file_account_js)
    return account[0]['account']['username']

def escape_markdown(input_text: str) -> str:
    """
    Escape markdown control characters from input text so that the text will not break in rendered markdown.
    (Only use on unformatted text parts that do not yet have any markdown control characters added on purpose!)
    """
    characters_to_escape: str = r"\_*[]()~`>#+-=|{}.!"
    output_text: str = ''
    for char in input_text:
        if char in characters_to_escape:
            # add backslash before control char
            output_text = output_text + "\\" + char
        elif char == '\n':
            # add double space before line break
            output_text = output_text + "  " + char
        else:
            output_text = output_text + char
    return output_text


def collect_tweet_id(tweet):
    if 'tweet' in tweet.keys():
        tweet = tweet['tweet']
    return tweet['id_str']

# returns an int if you give it either an int or a str that can be parsed as 
# an int. Otherwise, returns None.
def parse_as_number(str_or_number):
    if isinstance(str_or_number, str):
        if str_or_number.isnumeric():
            return int(str_or_number)
        else:
            return None
    elif isinstance(str_or_number, int):
        return str_or_number
    else:
        return None
    

# Taken from https://stackoverflow.com/a/7205107/39946, then adapted to
# some commonly observed twitter specifics.
def merge(a, b, path=None):
    "merges b into a"
    if path is None: path = []
    for key in b:
        if key in a:
            if isinstance(a[key], dict) and isinstance(b[key], dict):
                merge(a[key], b[key], path + [str(key)])
            elif isinstance(a[key], list) and isinstance(b[key], list):
                for item_b in b[key]:
                    if item_b not in a[key]:
                        a[key].append(item_b)
            elif a[key] == b[key]:
                pass # same leaf value
            elif key == 'retweet_count' or key == 'favorite_count':
                a[key] = max(parse_as_number(a[key]), parse_as_number(b[key]))
            elif key in ['possibly_sensitive']:
                # ignore conflicts in unimportant fields that tend to differ
                pass
            elif parse_as_number(a[key]) == parse_as_number(b[key]):
                # Twitter sometimes puts numbers into strings, so that the same number might be 3 or '3'
                a[key] = parse_as_number(a[key])
            elif a[key] is None and b[key] is not None:
                # just as if `not key in a`
                a[key] = b[key]
            elif a[key] is not None and b[key] is None:
                # Nothing to update
                pass
            else:
                raise Exception(f"Conflict at {'.'.join(path + [str(key)])}, value '{a[key]}' vs. '{b[key]}'")
        else:
            a[key] = b[key]
    return a

def unwrap_tweet(tweet):
    if 'tweet' in tweet.keys():
        return tweet['tweet']
    else:
        return tweet

def add_known_tweet(known_tweets, new_tweet):
    tweet_id = new_tweet['id_str']
    if tweet_id in known_tweets:
        if known_tweets[tweet_id] == new_tweet:
            pass
            #print(f"Tweet {tweet_id} was already known with identical contents")
        else:
            try:
                merge(known_tweets[tweet_id], new_tweet)
            except Exception as err:
                print(f"Tweet {tweet_id} could not be merged: {err}")
                
    else:
        #print(f"Tweet {tweet_id} is new")
        known_tweets[tweet_id] = new_tweet

def collect_tweet_references(tweet, known_tweets, counts):
    tweet = unwrap_tweet(tweet)
    tweet_ids = set()

    # Collect quoted tweets
    if has_path(tweet, ['entities', 'urls']):
        for url in tweet['entities']['urls']:
            if 'url' in url and 'expanded_url' in url:
                expanded_url = url['expanded_url']
                matches = re.match(r'^https://twitter.com/([0-9A-Za-z_]*)/status/(\d+)$', expanded_url)
                if (matches):
                    #user_handle = matches[1]
                    quoted_id = matches[2]
                    if (quoted_id in known_tweets):
                        counts['known_quote'] += 1
                    else:
                        tweet_ids.add(quoted_id)
                        print(f"Need to download tweet {tweet['id_str']} because of being quoted")
                        counts['quote'] += 1

    # Collect previous tweets in conversation
    # Only do this for tweets from our original archive
    if 'from_archive' in tweet and has_path(tweet, ['in_reply_to_status_id_str']):
        prev_tweet_id = parse_as_number(tweet['in_reply_to_status_id_str'])
        if (prev_tweet_id in known_tweets):
            counts['known_reply'] += 1
        else:
            tweet_ids.add(prev_tweet_id)
            print(f"Need to download tweet {prev_tweet_id} because of reply to it")
            counts['reply'] += 1

    # Collect retweets
    # Don't do this if we already re-downloaded this tweet
    if not 'from_api' in tweet and 'full_text' in tweet and tweet['full_text'].startswith('RT @'):
        tweet_ids.add(tweet['id_str'])
        print(f"Need to download tweet {tweet['id_str']} because of retweet")
        counts['retweet'] += 1

    # Collect tweets with media, which might lack alt text
    # TODO we might filter for media which has "type" : "photo" because there is no alt text for videos
    # Don't do this if we already re-downloaded this tweet with alt texts enabled
    if not 'download_with_alt_text' in tweet and has_path(tweet, ['entities', 'media']):
        tweet_ids.add(tweet['id_str'])
        print(f"Need to download tweet {tweet['id_str']} because of contained media")
        counts['media'] += 1

    if None in tweet_ids:
        raise Exception(f"Tweet has id None: {tweet}")

    return tweet_ids

# Walks a path through nested dicts or lists, and returns True if all the keys are present, and all of the values are not None
def has_path(dict, index_path):
    for index in index_path:
        if not index in dict:
            return False
        dict = dict[index]
        if dict is None:
            return False
    return True

def convert_tweet(tweet, username, media_sources, users, referenced_tweets, paths):
    """Converts a JSON-format tweet. Returns tuple of timestamp, markdown and HTML."""
    # TODO actually use `referenced_tweets`
    tweet = unwrap_tweet(tweet)
    timestamp_str = tweet['created_at']
    timestamp = int(round(datetime.datetime.strptime(timestamp_str, '%a %b %d %X %z %Y').timestamp()))
    # Example: Tue Mar 19 14:05:17 +0000 2019
    body_markdown = tweet['full_text']
    body_html = tweet['full_text']
    tweet_id_str = tweet['id_str']
    # for old tweets before embedded t.co redirects were added, ensure the links are
    # added to the urls entities list so that we can build correct links later on.
    if 'entities' in tweet and 'media' not in tweet['entities'] and len(tweet['entities'].get("urls", [])) == 0:
        for word in tweet['full_text'].split():
<<<<<<< HEAD
            url = urlparse(word)
            if url.scheme != '' and url.netloc != '' and not word.endswith('\u2026'):
                # Shorten links similar to twitter
                netloc_short = url.netloc[4:] if url.netloc.startswith("www.") else url.netloc
                path_short = url.path if len(url.path + '?' + url.query) < 15 else (url.path + '?' + url.query)[:15] + '\u2026'
                tweet['entities']['urls'].append({
                    'url': word,
                    'expanded_url': word,
                    'display_url': netloc_short + path_short,
                    'indices': [tweet['full_text'].index(word), tweet['full_text'].index(word) + len(word)],
                })

=======
            try:
                url = urlparse(word)
            except ValueError:
                pass  # don't crash when trying to parse something that looks like a URL but actually isn't
            else:
                if url.scheme != '' and url.netloc != '' and not word.endswith('\u2026'):
                    # Shorten links similar to twitter
                    netloc_short = url.netloc[4:] if url.netloc.startswith("www.") else url.netloc
                    path_short = url.path if len(url.path + '?' + url.query) < 15 \
                        else (url.path + '?' + url.query)[:15] + '\u2026'
                    tweet['entities']['urls'].append({
                        'url': word,
                        'expanded_url': word,
                        'display_url': netloc_short + path_short,
                        'indices': [tweet['full_text'].index(word), tweet['full_text'].index(word) + len(word)],
                    })
>>>>>>> 4c315aa9
    # replace t.co URLs with their original versions
    if has_path(tweet, ['entities', 'urls']):
        for url in tweet['entities']['urls']:
            if 'url' in url and 'expanded_url' in url:
                expanded_url = url['expanded_url']
                body_markdown = body_markdown.replace(url['url'], expanded_url)
                expanded_url_html = f'<a href="{expanded_url}">{expanded_url}</a>'
                body_html = body_html.replace(url['url'], expanded_url_html)
    # if the tweet is a reply, construct a header that links the names
    # of the accounts being replied to the tweet being replied to
    header_markdown = ''
    header_html = ''
    if 'in_reply_to_status_id' in tweet:
        # match and remove all occurrences of '@username ' at the start of the body
        replying_to = re.match(r'^(@[0-9A-Za-z_]* )*', body_markdown)[0]
        if replying_to:
            body_markdown = body_markdown[len(replying_to):]
            body_html = body_html[len(replying_to):]
        else:
            # no '@username ' in the body: we're replying to self
            replying_to = f'@{username}'
        names = replying_to.split()
        # some old tweets lack 'in_reply_to_screen_name': use it if present, otherwise fall back to names[0]
        in_reply_to_screen_name = tweet['in_reply_to_screen_name'] if 'in_reply_to_screen_name' in tweet else names[0]
        # create a list of names of the form '@name1, @name2 and @name3' - or just '@name1' if there is only one name
        name_list = ', '.join(names[:-1]) + (f' and {names[-1]}' if len(names) > 1 else names[0])
        in_reply_to_status_id = tweet['in_reply_to_status_id']
        replying_to_url = f'https://twitter.com/{in_reply_to_screen_name}/status/{in_reply_to_status_id}'
        header_markdown += f'Replying to [{escape_markdown(name_list)}]({replying_to_url})\n\n'
        header_html += f'Replying to <a href="{replying_to_url}">{name_list}</a><br>'
    # escape tweet body for markdown rendering:
    body_markdown = escape_markdown(body_markdown)
    # replace image URLs with image links to local files
<<<<<<< HEAD
    if has_path(tweet, ['entities', 'media', 0, 'url']) and has_path(tweet, ['extended_entities', 'media']):
=======
    if 'entities' in tweet and 'media' in tweet['entities'] and 'extended_entities' in tweet \
            and 'media' in tweet['extended_entities']:
>>>>>>> 4c315aa9
        original_url = tweet['entities']['media'][0]['url']
        markdown = ''
        html = ''
        for media in tweet['extended_entities']['media']:
            if 'url' in media and 'media_url' in media:
                original_expanded_url = media['media_url']
                original_filename = os.path.split(original_expanded_url)[1]
                archive_media_filename = tweet_id_str + '-' + original_filename
                archive_media_path = os.path.join(paths.dir_input_media, archive_media_filename)
                file_output_media = os.path.join(paths.dir_output_media, archive_media_filename)
                media_url = f'{os.path.split(paths.dir_output_media)[1]}/{archive_media_filename}'
                markdown += '' if not markdown and body_markdown == escape_markdown(original_url) else '\n\n'
                html += '' if not html and body_html == original_url else '<br>'
                if os.path.isfile(archive_media_path):
                    # Found a matching image, use this one
                    if not os.path.isfile(file_output_media):
                        shutil.copy(archive_media_path, file_output_media)
                    markdown += f'![]({media_url})'
                    html += f'<img src="{media_url}"/>'
                    # Save the online location of the best-quality version of this file, for later upgrading if wanted
                    best_quality_url = f'https://pbs.twimg.com/media/{original_filename}:orig'
                    media_sources.append(
                        (os.path.join(paths.dir_output_media, archive_media_filename), best_quality_url)
                    )
                else:
                    # Is there any other file that includes the tweet_id in its filename?
                    archive_media_paths = glob.glob(os.path.join(paths.dir_input_media, tweet_id_str + '*'))
                    if len(archive_media_paths) > 0:
                        for archive_media_path in archive_media_paths:
                            archive_media_filename = os.path.split(archive_media_path)[-1]
                            file_output_media = os.path.join(paths.dir_output_media, archive_media_filename)
                            media_url = f'{os.path.split(paths.dir_output_media)[1]}/{archive_media_filename}'
                            if not os.path.isfile(file_output_media):
                                shutil.copy(archive_media_path, file_output_media)
                            markdown += f'<video controls><source src="{media_url}">Your browser ' \
                                        f'does not support the video tag.</video>\n'
                            html += f'<video controls><source src="{media_url}">Your browser ' \
                                    f'does not support the video tag.</video>\n'
                            # Save the online location of the best-quality version of this file,
                            # for later upgrading if wanted
                            if 'video_info' in media and 'variants' in media['video_info']:
                                best_quality_url = ''
                                best_bitrate = -1 # some valid videos are marked with bitrate=0 in the JSON
                                for variant in media['video_info']['variants']:
                                    if 'bitrate' in variant:
                                        bitrate = int(variant['bitrate'])
                                        if bitrate > best_bitrate:
                                            best_quality_url = variant['url']
                                            best_bitrate = bitrate
                                if best_bitrate == -1:
                                    print(f"Warning No URL found for {original_url} {original_expanded_url} "
                                          f"{archive_media_path} {media_url}")
                                    print(f"JSON: {tweet}")
                                else:
                                    media_sources.append(
                                        (os.path.join(paths.dir_output_media, archive_media_filename),
                                         best_quality_url)
                                    )
                    else:
                        print(f'Warning: missing local file: {archive_media_path}. Using original link instead: '
                              f'{original_url} (expands to {original_expanded_url})')
                        markdown += f'![]({original_url})'
                        html += f'<a href="{original_url}">{original_url}</a>'
        body_markdown = body_markdown.replace(escape_markdown(original_url), markdown)
        body_html = body_html.replace(original_url, html)
    # make the body a quote
    body_markdown = '> ' + '\n> '.join(body_markdown.splitlines())
    body_html = '<p><blockquote>' + '<br>\n'.join(body_html.splitlines()) + '</blockquote>'
    # append the original Twitter URL as a link
    original_tweet_url = f'https://twitter.com/{username}/status/{tweet_id_str}'
    body_markdown = header_markdown + body_markdown + f'\n\n<img src="{paths.file_tweet_icon}" width="12" /> ' \
                                                      f'[{timestamp_str}]({original_tweet_url})'
    body_html = header_html + body_html + f'<a href="{original_tweet_url}"><img src="{paths.file_tweet_icon}" ' \
                                          f'width="12" />&nbsp;{timestamp_str}</a></p>'
    # extract user_id:handle connections
    if 'in_reply_to_user_id' in tweet and 'in_reply_to_screen_name' in tweet:
        id = tweet['in_reply_to_user_id']
        if id is not None and int(id) >= 0: # some ids are -1, not sure why
            handle = tweet['in_reply_to_screen_name']
            users[id] = UserData(id=id, handle=handle)
    if 'entities' in tweet and 'user_mentions' in tweet['entities'] and tweet['entities']['user_mentions'] is not None:
        for mention in tweet['entities']['user_mentions']:
            id = mention['id']
            if int(id) >= 0: # some ids are -1, not sure why
                handle = mention['screen_name']
                users[id] = UserData(id=id, handle=handle)

    return timestamp, body_markdown, body_html


def find_files_input_tweets(dir_path_input_data):
    """Identify the tweet archive's file and folder names -
    they change slightly depending on the archive size it seems."""
    input_tweets_file_templates = ['tweet.js', 'tweets.js', 'tweets-part*.js']
    files_paths_input_tweets = []
    for input_tweets_file_template in input_tweets_file_templates:
        files_paths_input_tweets += glob.glob(os.path.join(dir_path_input_data, input_tweets_file_template))
    if len(files_paths_input_tweets)==0:
        print(f'Error: no files matching {input_tweets_file_templates} in {dir_path_input_data}')
        exit()
    return files_paths_input_tweets


def find_dir_input_media(dir_path_input_data):
    input_media_dir_templates = ['tweet_media', 'tweets_media']
    input_media_dirs = []
    for input_media_dir_template in input_media_dir_templates:
        input_media_dirs += glob.glob(os.path.join(dir_path_input_data, input_media_dir_template))
    if len(input_media_dirs) == 0:
        print(f'Error: no folders matching {input_media_dir_templates} in {dir_path_input_data}')
        exit()
    if len(input_media_dirs) > 1:
        print(f'Error: multiple folders matching {input_media_dir_templates} in {dir_path_input_data}')
        exit()
    return input_media_dirs[0]


def download_file_if_larger(url, filename, index, count, sleep_time):
    """Attempts to download from the specified URL. Overwrites file if larger.
       Returns whether the file is now known to be the largest available, and the number of bytes downloaded.
    """
    requests = import_module('requests')
    imagesize = import_module('imagesize')

    pref = f'{index:3d}/{count:3d} {filename}: '
    # Sleep briefly, in an attempt to minimize the possibility of trigging some auto-cutoff mechanism
    if index > 1:
        print(f'{pref}Sleeping...', end='\r')
        time.sleep(sleep_time)
    # Request the URL (in stream mode so that we can conditionally abort depending on the headers)
    print(f'{pref}Requesting headers for {url}...', end='\r')
    byte_size_before = os.path.getsize(filename)
    try:
        with requests.get(url, stream=True, timeout=2) as res:
            if not res.status_code == 200:
                # Try to get content of response as `res.text`.
                # For twitter.com, this will be empty in most (all?) cases.
                # It is successfully tested with error responses from other domains.
                raise Exception(f'Download failed with status "{res.status_code} {res.reason}". '
                                f'Response content: "{res.text}"')
            byte_size_after = int(res.headers['content-length'])
            if byte_size_after != byte_size_before:
                # Proceed with the full download
                tmp_filename = filename+'.tmp'
                print(f'{pref}Downloading {url}...            ', end='\r')
                with open(tmp_filename,'wb') as f:
                    shutil.copyfileobj(res.raw, f)
                post = f'{byte_size_after/2**20:.1f}MB downloaded'
                width_before, height_before = imagesize.get(filename)
                width_after, height_after = imagesize.get(tmp_filename)
                pixels_before, pixels_after = width_before * height_before, width_after * height_after
                pixels_percentage_increase = 100.0 * (pixels_after - pixels_before) / pixels_before

                if width_before == -1 and height_before == -1 and width_after == -1 and height_after == -1:
                    # could not check size of both versions, probably a video or unsupported image format
                    os.replace(tmp_filename, filename)
                    bytes_percentage_increase = 100.0 * (byte_size_after - byte_size_before) / byte_size_before
                    logging.info(f'{pref}SUCCESS. New version is {bytes_percentage_increase:3.0f}% '
                                 f'larger in bytes (pixel comparison not possible). {post}')
                    return True, byte_size_after
                elif width_before == -1 or height_before == -1 or width_after == -1 or height_after == -1:
                    # could not check size of one version, this should not happen (corrupted download?)
                    logging.info(f'{pref}SKIPPED. Pixel size comparison inconclusive: '
                                 f'{width_before}*{height_before}px vs. {width_after}*{height_after}px. {post}')
                    return False, byte_size_after
                elif pixels_after >= pixels_before:
                    os.replace(tmp_filename, filename)
                    bytes_percentage_increase = 100.0 * (byte_size_after - byte_size_before) / byte_size_before
                    if bytes_percentage_increase >= 0:
                        logging.info(f'{pref}SUCCESS. New version is {bytes_percentage_increase:3.0f}% larger in bytes '
                                     f'and {pixels_percentage_increase:3.0f}% larger in pixels. {post}')
                    else:
                        logging.info(f'{pref}SUCCESS. New version is actually {-bytes_percentage_increase:3.0f}% '
                                     f'smaller in bytes but {pixels_percentage_increase:3.0f}% '
                                     f'larger in pixels. {post}')
                    return True, byte_size_after
                else:
                    logging.info(f'{pref}SKIPPED. Online version has {-pixels_percentage_increase:3.0f}% '
                                 f'smaller pixel size. {post}')
                    return True, byte_size_after
            else:
                logging.info(f'{pref}SKIPPED. Online version is same byte size, assuming same content. Not downloaded.')
                return True, 0
    except Exception as err:
        logging.error(f"{pref}FAIL. Media couldn't be retrieved from {url} because of exception: {err}")
        return False, 0


def download_larger_media(media_sources, paths):
    """Uses (filename, URL) tuples in media_sources to download files from remote storage.
       Aborts downloads if the remote file is the same size or smaller than the existing local version.
       Retries the failed downloads several times, with increasing pauses between each to avoid being blocked.
    """
    # Log to file as well as the console
    logging.basicConfig(stream=sys.stdout, level=logging.INFO, format='%(message)s')
    logfile_handler = logging.FileHandler(filename=paths.file_download_log, mode='w')
    logfile_handler.setLevel(logging.INFO)
    logging.getLogger().addHandler(logfile_handler)
    # Download new versions
    start_time = time.time()
    total_bytes_downloaded = 0
    sleep_time = 0.25
    remaining_tries = 5
    while remaining_tries > 0:
        number_of_files = len(media_sources)
        success_count = 0
        retries = []
        for index, (local_media_path, media_url) in enumerate(media_sources):
            success, bytes_downloaded = download_file_if_larger(
                media_url, local_media_path, index + 1, number_of_files, sleep_time
            )
            if success:
                success_count += 1
            else:
                retries.append((local_media_path, media_url))
            total_bytes_downloaded += bytes_downloaded
        media_sources = retries
        remaining_tries -= 1
        sleep_time += 2
        logging.info(f'\n{success_count} of {number_of_files} tested media files '
                     f'are known to be the best-quality available.\n')
        if len(retries) == 0:
            break
        if remaining_tries > 0:
            print(f'----------------------\n\nRetrying the ones that failed, with a longer sleep. '
                  f'{remaining_tries} tries remaining.\n')
    end_time = time.time()

    logging.info(f'Total downloaded: {total_bytes_downloaded/2**20:.1f}MB = {total_bytes_downloaded/2**30:.2f}GB')
    logging.info(f'Time taken: {end_time-start_time:.0f}s')
    print(f'Wrote log to {paths.file_download_log}')


def parse_tweets(username, users, html_template, paths):
    """Read tweets from paths.files_input_tweets, write to *.md and *.html.
       Copy the media used to paths.dir_output_media.
       Collect user_id:user_handle mappings for later use, in 'users'.
       Returns the mapping from media filename to best-quality URL.
    """
    converted_tweets = []
    media_sources = []
    counts = defaultdict(int)
    known_tweets = {}

    # TODO If we run this tool multiple times, in `known_tweets` we will have our own tweets as
    # well as related tweets by others. With each run, the tweet graph is expanded. We probably do
    # not want this. To stop it, implement one of these:
    # 1. keep own tweets and other tweets in different dicts
    # 2. put them all in one dict, but mark the tweets by others, so that certain steps will ignore them
    # 3. use the data that is already present in a tweet to distinguish own tweets from others

    # Load tweets that we saved in an earlier run between pass 2 and 3
    tweet_dict_filename = 'known_tweets.json'
    if os.path.exists(tweet_dict_filename):
        with open(tweet_dict_filename, 'r', encoding='utf8') as f:
            known_tweets = json.load(f)
    
    # Fist pass: Load tweets from all archive files and add them to known_tweets
    for tweets_js_filename in paths.files_input_tweets:
        json_result = read_json_from_js_file(tweets_js_filename)
        for tweet in json_result:
            tweet = unwrap_tweet(tweet)
            tweet['from_archive'] = True
            add_known_tweet(known_tweets, tweet)

    tweet_ids_to_download = set()
    
    # Second pass: Iterate through all those tweets
    for tweet in known_tweets.values():
        tweet_ids_to_download.update(collect_tweet_references(tweet, known_tweets, counts))

    # Download referenced tweets
    referenced_tweets = []
    if (len(tweet_ids_to_download) > 0):
        print(f"Found references to {len(tweet_ids_to_download)} tweets which should be downloaded. Breakdown of download reasons:")
        for reason in ['quote', 'reply', 'retweet', 'media']:
            print(f" * {counts[reason]} because of {reason}")
        print(f"There were {counts['known_reply']} references to tweets which are already known so we don't need to download them (not included in the numbers above).")
        # TODO maybe ask the user if we should start downloading
        # TODO maybe give an estimate of download size and/or time
        # TODO maybe let the user choose which of the tweets to download, by selecting a subset of those reasons
        requests = import_module('requests')
        try:
            with requests.Session() as session:
                bearer_token = 'AAAAAAAAAAAAAAAAAAAAANRILgAAAAAAnNwIzUejRCOuH5E6I8xnZz4puTs%3D1Zv7ttfk8LF81IUq16cHjhLTvJu4FA33AGWWjCpTnA'
                guest_token = get_twitter_api_guest_token(session, bearer_token)
                # TODO We could download user data together with the tweets, because we will need it anyway. But we might download the data for each user multiple times then.
                downloaded_tweets, remaining_tweet_ids = get_tweets(session, bearer_token, guest_token, list(tweet_ids_to_download), False)
                # TODO maybe react if remaining_tweet_ids contains tweets
                for downloaded_tweet in downloaded_tweets.values():
                    downloaded_tweet = unwrap_tweet(downloaded_tweet)
                    downloaded_tweet['from_api'] = True
                    downloaded_tweet['download_with_user'] = False
                    downloaded_tweet['download_with_alt_text'] = True
                    add_known_tweet(known_tweets, downloaded_tweet)
                with open(tweet_dict_filename, "w") as outfile:
                    json.dump(known_tweets, outfile, indent=2)
                print(f"Saved {len(known_tweets)} tweets to '{tweet_dict_filename}'.")

        except Exception as err:
            print(f'Failed to download tweets: {err}')

    # Third pass: convert tweets, using the downloaded references from pass 2
    for tweet in known_tweets.values():
        try:
            converted_tweets.append(convert_tweet(tweet, username, media_sources, users, referenced_tweets, paths))
        except Exception as err:
            print(f"Could not convert tweet {tweet['id_str']} because: {err}")
    converted_tweets.sort(key=lambda tup: tup[0]) # oldest first

    # Group tweets by month
    grouped_tweets = defaultdict(list)
    for timestamp, md, html in converted_tweets:
        # Use a (markdown) filename that can be imported into Jekyll: YYYY-MM-DD-your-title-here.md
        dt = datetime.datetime.fromtimestamp(timestamp)
        filename = f'{dt.year}-{dt.month:02}-01-Tweet-Archive-{dt.year}-{dt.month:02}'
        # change the line above to group by day or year or timestamp
        grouped_tweets[filename].append((md, html))

    for filename, content in grouped_tweets.items():
        # Write into *.md files
        md_string = '\n\n----\n\n'.join(md for md, _ in content)
        with open(f'{filename}.md', 'w', encoding='utf-8') as f:
            f.write(md_string)

        # Write into *.html files
        html_string = '<hr>\n'.join(html for _, html in content)
        with open(f'{filename}.html', 'w', encoding='utf-8') as f:
            f.write(html_template.format(html_string))

<<<<<<< HEAD
    print(f'Wrote {len(converted_tweets)} tweets to *.md and *.html, with images and video embedded from {paths.dir_output_media}')
=======
    print(f'Wrote {len(tweets)} tweets to *.md and *.html, '
          f'with images and video embedded from {paths.dir_output_media}')
>>>>>>> 4c315aa9

    return media_sources


def collect_user_ids_from_followings(paths) -> list:
    """
     Collect all user ids that appear in the followings archive data.
     (For use in bulk online lookup from Twitter.)
    """
    # read JSON file from archive
    following_json = read_json_from_js_file(os.path.join(paths.dir_input_data, 'following.js'))
    # collect all user ids in a list
    following_ids = []
    for follow in following_json:
        if 'following' in follow and 'accountId' in follow['following']:
            following_ids.append(follow['following']['accountId'])
    return following_ids


def parse_followings(users, user_id_url_template, paths):
    """Parse paths.dir_input_data/following.js, write to paths.file_output_following.
    """
    following = []
    following_json = read_json_from_js_file(os.path.join(paths.dir_input_data, 'following.js'))
    following_ids = []
    for follow in following_json:
        if 'following' in follow and 'accountId' in follow['following']:
            following_ids.append(follow['following']['accountId'])
    for following_id in following_ids:
        handle = users[following_id].handle if following_id in users else '~unknown~handle~'
        following.append(handle + ' ' + user_id_url_template.format(following_id))
    following.sort()
    with open(paths.file_output_following, 'w', encoding='utf8') as f:
        f.write('\n'.join(following))
    print(f"Wrote {len(following)} accounts to {paths.file_output_following}")


def collect_user_ids_from_followers(paths) -> list:
    """
     Collect all user ids that appear in the followers archive data.
     (For use in bulk online lookup from Twitter.)
    """
    # read JSON file from archive
    follower_json = read_json_from_js_file(os.path.join(paths.dir_input_data, 'follower.js'))
    # collect all user ids in a list
    follower_ids = []
    for follower in follower_json:
        if 'follower' in follower and 'accountId' in follower['follower']:
            follower_ids.append(follower['follower']['accountId'])
    return follower_ids


def parse_followers(users, user_id_url_template, paths):
    """Parse paths.dir_input_data/followers.js, write to paths.file_output_followers.
    """
    followers = []
    follower_json = read_json_from_js_file(os.path.join(paths.dir_input_data, 'follower.js'))
    follower_ids = []
    for follower in follower_json:
        if 'follower' in follower and 'accountId' in follower['follower']:
            follower_ids.append(follower['follower']['accountId'])
    for follower_id in follower_ids:
        handle = users[follower_id].handle if follower_id in users else '~unknown~handle~'
        followers.append(handle + ' ' + user_id_url_template.format(follower_id))
    followers.sort()
    with open(paths.file_output_followers, 'w', encoding='utf8') as f:
        f.write('\n'.join(followers))
    print(f"Wrote {len(followers)} accounts to {paths.file_output_followers}")


def chunks(lst: list, n: int):
    """Yield successive n-sized chunks from lst."""
    for i in range(0, len(lst), n):
        yield lst[i:i + n]


def collect_user_ids_from_direct_messages(paths) -> list:
    """
     Collect all user ids that appear in the direct messages archive data.
     (For use in bulk online lookup from Twitter.)
    """
    # read JSON file from archive
    dms_json = read_json_from_js_file(os.path.join(paths.dir_input_data, 'direct-messages.js'))
    # collect all user ids in a set
    dms_user_ids = set()
    for conversation in dms_json:
        if 'dmConversation' in conversation and 'conversationId' in conversation['dmConversation']:
            dm_conversation = conversation['dmConversation']
            conversation_id = dm_conversation['conversationId']
            user1_id, user2_id = conversation_id.split('-')
            dms_user_ids.add(user1_id)
            dms_user_ids.add(user2_id)
    return list(dms_user_ids)


def parse_direct_messages(username, users, user_id_url_template, paths):
    """Parse paths.dir_input_data/direct-messages.js, write to one markdown file per conversation.
    """
    # read JSON file
    dms_json = read_json_from_js_file(os.path.join(paths.dir_input_data, 'direct-messages.js'))

    # Parse the DMs and store the messages in a dict
    conversations_messages = defaultdict(list)
    for conversation in dms_json:
        if 'dmConversation' in conversation and 'conversationId' in conversation['dmConversation']:
            dm_conversation = conversation['dmConversation']
            conversation_id = dm_conversation['conversationId']
            user1_id, user2_id = conversation_id.split('-')
            messages = []
            if 'messages' in dm_conversation:
                for message in dm_conversation['messages']:
                    if 'messageCreate' in message:
                        message_create = message['messageCreate']
                        if all(tag in message_create for tag in ['senderId', 'recipientId', 'text', 'createdAt']):
                            from_id = message_create['senderId']
                            to_id = message_create['recipientId']
                            body = message_create['text']
                            # replace t.co URLs with their original versions
                            if 'urls' in message_create and len(message_create['urls']) > 0:
                                for url in message_create['urls']:
                                    if 'url' in url and 'expanded' in url:
                                        expanded_url = url['expanded']
                                        body = body.replace(url['url'], expanded_url)
                            # escape message body for markdown rendering:
                            body_markdown = escape_markdown(body)
                            # replace image URLs with image links to local files
                            if 'mediaUrls' in message_create \
                                    and len(message_create['mediaUrls']) == 1 \
                                    and 'urls' in message_create:
                                original_expanded_url = message_create['urls'][0]['expanded']
                                message_id = message_create['id']
                                media_hash_and_type = message_create['mediaUrls'][0].split('/')[-1]
                                media_id = message_create['mediaUrls'][0].split('/')[-2]
                                archive_media_filename = f'{message_id}-{media_hash_and_type}'
                                new_url = os.path.join(paths.dir_output_media, archive_media_filename)
                                archive_media_path = \
                                    os.path.join(paths.dir_input_data, 'direct_messages_media', archive_media_filename)
                                if os.path.isfile(archive_media_path):
                                    # found a matching image, use this one
                                    if not os.path.isfile(new_url):
                                        shutil.copy(archive_media_path, new_url)
                                    image_markdown = f'\n![]({new_url})\n'
                                    body_markdown = body_markdown.replace(
                                        escape_markdown(original_expanded_url), image_markdown
                                    )

                                    # Save the online location of the best-quality version of this file,
                                    # for later upgrading if wanted
                                    best_quality_url = \
                                        f'https://ton.twitter.com/i//ton/data/dm/' \
                                        f'{message_id}/{media_id}/{media_hash_and_type}'
                                    # there is no ':orig' here, the url without any suffix has the original size

                                    # TODO: a cookie (and a 'Referer: https://twitter.com' header)
                                    #  is needed to retrieve it, so the url might be useless anyway...

                                    # WARNING: Do not uncomment the statement below until the cookie problem is solved!
                                    # media_sources.append(
                                    #     (
                                    #         os.path.join(output_media_folder_name, archive_media_filename),
                                    #         best_quality_url
                                    #     )
                                    # )

                                else:
                                    archive_media_paths = glob.glob(
                                        os.path.join(paths.dir_input_data, 'direct_messages_media', message_id + '*'))
                                    if len(archive_media_paths) > 0:
                                        for archive_media_path in archive_media_paths:
                                            archive_media_filename = os.path.split(archive_media_path)[-1]
                                            media_url = os.path.join(paths.dir_output_media, archive_media_filename)
                                            if not os.path.isfile(media_url):
                                                shutil.copy(archive_media_path, media_url)
                                            video_markdown = f'\n<video controls><source src="{media_url}">' \
                                                             f'Your browser does not support the video tag.</video>\n'
                                            body_markdown = body_markdown.replace(
                                                escape_markdown(original_expanded_url), video_markdown
                                            )

                                    # TODO: maybe  also save the online location of the best-quality version for videos?
                                    #  (see above)

                                    else:
                                        print(f'Warning: missing local file: {archive_media_path}. '
                                              f'Using original link instead: {original_expanded_url})')

                            created_at = message_create['createdAt']  # example: 2022-01-27T15:58:52.744Z
                            timestamp = \
                                int(round(datetime.datetime.strptime(created_at, '%Y-%m-%dT%X.%fZ').timestamp()))

                            from_handle = escape_markdown(users[from_id].handle) if from_id in users \
                                else user_id_url_template.format(from_id)
                            to_handle = escape_markdown(users[to_id].handle) if to_id in users \
                                else user_id_url_template.format(to_id)

                            # make the body a quote
                            body_markdown = '> ' + '\n> '.join(body_markdown.splitlines())
                            message_markdown = f'{from_handle} -> {to_handle}: ({created_at}) \n\n' \
                                               f'{body_markdown}'
                            messages.append((timestamp, message_markdown))

            # find identifier for the conversation
            other_user_id = user2_id if (user1_id in users and users[user1_id].handle == username) else user1_id

            # collect messages per identifying user in conversations_messages dict
            conversations_messages[other_user_id].extend(messages)

    # output as one file per conversation (or part of long conversation)
    num_written_messages = 0
    num_written_files = 0
    for other_user_id, messages in conversations_messages.items():
        # sort messages by timestamp
        messages.sort(key=lambda tup: tup[0])

        other_user_name = escape_markdown(users[other_user_id].handle) if other_user_id in users \
            else user_id_url_template.format(other_user_id)

        other_user_short_name: str = users[other_user_id].handle if other_user_id in users else other_user_id

        escaped_username = escape_markdown(username)

        # if there are more than 1000 messages, the conversation was split up in the twitter archive.
        # following this standard, also split up longer conversations in the output files:

        if len(messages) > 1000:
            for chunk_index, chunk in enumerate(chunks(messages, 1000)):
                markdown = ''
                markdown += f'### Conversation between {escaped_username} and {other_user_name}, ' \
                            f'part {chunk_index+1}: ###\n\n----\n\n'
                markdown += '\n\n----\n\n'.join(md for _, md in chunk)
                conversation_output_filename = \
                    paths.file_template_dm_output.format(f'{other_user_short_name}_part{chunk_index+1:03}')

                # write part to a markdown file
                with open(conversation_output_filename, 'w', encoding='utf8') as f:
                    f.write(markdown)
                print(f'Wrote {len(chunk)} messages to {conversation_output_filename}')
                num_written_files += 1

        else:
            markdown = ''
            markdown += f'### Conversation between {escaped_username} and {other_user_name}: ###\n\n----\n\n'
            markdown += '\n\n----\n\n'.join(md for _, md in messages)
            conversation_output_filename = paths.file_template_dm_output.format(other_user_short_name)

            with open(conversation_output_filename, 'w', encoding='utf8') as f:
                f.write(markdown)
            print(f'Wrote {len(messages)} messages to {conversation_output_filename}')
            num_written_files += 1

        num_written_messages += len(messages)

    print(f"\nWrote {len(conversations_messages)} direct message conversations "
          f"({num_written_messages} total messages) to {num_written_files} markdown files\n")


def make_conversation_name_safe_for_filename(conversation_name: str) -> str:
    """
    Remove/replace characters that could be unsafe in filenames
    """
    forbidden_chars = \
        ['"', "'", '*', '/', '\\', ':', '<', '>', '?', '|', '!', '@', ';', ',', '=', '.', '\n', '\r', '\t']
    new_conversation_name = ''
    for char in conversation_name:
        if char in forbidden_chars:
            new_conversation_name = new_conversation_name + '_'
        elif char.isspace():
            # replace spaces with underscores
            new_conversation_name = new_conversation_name + '_'
        elif char == 0x7F or (0x1F >= ord(char) >= 0x00):
            # 0x00 - 0x1F and 0x7F are also forbidden, just discard them
            continue
        else:
            new_conversation_name = new_conversation_name + char

    return new_conversation_name


def find_group_dm_conversation_participant_ids(conversation: dict) -> set:
    """
    Find IDs of all participating Users in a group direct message conversation
    """
    group_user_ids = set()
    if 'dmConversation' in conversation and 'conversationId' in conversation['dmConversation']:
        dm_conversation = conversation['dmConversation']
        if 'messages' in dm_conversation:
            for message in dm_conversation['messages']:
                if 'messageCreate' in message:
                    group_user_ids.add(message['messageCreate']['senderId'])
                elif 'joinConversation' in message:
                    group_user_ids.add(message['joinConversation']['initiatingUserId'])
                    for participant_id in message['joinConversation']['participantsSnapshot']:
                        group_user_ids.add(participant_id)
                elif "participantsJoin" in message:
                    group_user_ids.add(message['participantsJoin']['initiatingUserId'])
                    for participant_id in message['participantsJoin']['userIds']:
                        group_user_ids.add(participant_id)
    return group_user_ids


def collect_user_ids_from_group_direct_messages(paths) -> list:
    """
     Collect all user ids that appear in the group direct messages archive data.
     (For use in bulk online lookup from Twitter.)
    """
    # read JSON file from archive
    group_dms_json = read_json_from_js_file(os.path.join(paths.dir_input_data, 'direct-messages-group.js'))
    # collect all user ids in a set
    group_dms_user_ids = set()
    for conversation in group_dms_json:
        participants = find_group_dm_conversation_participant_ids(conversation)
        for participant_id in participants:
            group_dms_user_ids.add(participant_id)
    return list(group_dms_user_ids)


def parse_group_direct_messages(username, users, user_id_url_template, paths):
    """Parse data_folder/direct-messages-group.js, write to one markdown file per conversation.
    """
    # read JSON file from archive
    group_dms_json = read_json_from_js_file(os.path.join(paths.dir_input_data, 'direct-messages-group.js'))

    # Parse the group DMs, store messages and metadata in a dict
    group_conversations_messages = defaultdict(list)
    group_conversations_metadata = defaultdict(dict)
    for conversation in group_dms_json:
        if 'dmConversation' in conversation and 'conversationId' in conversation['dmConversation']:
            dm_conversation = conversation['dmConversation']
            conversation_id = dm_conversation['conversationId']
            participants = find_group_dm_conversation_participant_ids(conversation)
            participant_names = []
            for participant_id in participants:
                if participant_id in users:
                    participant_names.append(users[participant_id].handle)
                else:
                    participant_names.append(user_id_url_template.format(participant_id))

            # save names in metadata
            group_conversations_metadata[conversation_id]['participants'] = participants
            group_conversations_metadata[conversation_id]['participant_names'] = participant_names
            group_conversations_metadata[conversation_id]['conversation_names'] = [(0, conversation_id)]
            group_conversations_metadata[conversation_id]['participant_message_count'] = defaultdict(int)
            messages = []
            if 'messages' in dm_conversation:
                for message in dm_conversation['messages']:
                    if 'messageCreate' in message:
                        message_create = message['messageCreate']
                        if all(tag in message_create for tag in ['senderId', 'text', 'createdAt']):
                            from_id = message_create['senderId']
                            # count how many messages this user has sent to the group
                            group_conversations_metadata[conversation_id]['participant_message_count'][from_id] += 1
                            body = message_create['text']
                            # replace t.co URLs with their original versions
                            if 'urls' in message_create:
                                for url in message_create['urls']:
                                    if 'url' in url and 'expanded' in url:
                                        expanded_url = url['expanded']
                                        body = body.replace(url['url'], expanded_url)
                            # escape message body for markdown rendering:
                            body_markdown = escape_markdown(body)
                            # replace image URLs with image links to local files
                            if 'mediaUrls' in message_create \
                                    and len(message_create['mediaUrls']) == 1 \
                                    and 'urls' in message_create:
                                original_expanded_url = message_create['urls'][0]['expanded']
                                message_id = message_create['id']
                                media_hash_and_type = message_create['mediaUrls'][0].split('/')[-1]
                                media_id = message_create['mediaUrls'][0].split('/')[-2]
                                archive_media_filename = f'{message_id}-{media_hash_and_type}'
                                new_url = os.path.join(paths.dir_output_media, archive_media_filename)
                                archive_media_path = \
                                    os.path.join(paths.dir_input_data, 'direct_messages_group_media',
                                                 archive_media_filename)
                                if os.path.isfile(archive_media_path):
                                    # found a matching image, use this one
                                    if not os.path.isfile(new_url):
                                        shutil.copy(archive_media_path, new_url)
                                    image_markdown = f'\n![]({new_url})\n'
                                    body_markdown = body_markdown.replace(
                                        escape_markdown(original_expanded_url), image_markdown
                                    )

                                    # Save the online location of the best-quality version of this file,
                                    # for later upgrading if wanted
                                    best_quality_url = \
                                        f'https://ton.twitter.com/i//ton/data/dm/' \
                                        f'{message_id}/{media_id}/{media_hash_and_type}'
                                    # there is no ':orig' here, the url without any suffix has the original size

                                    # TODO: a cookie (and a 'Referer: https://twitter.com' header)
                                    #  is needed to retrieve it, so the url might be useless anyway...

                                    # WARNING: Do not uncomment the statement below until the cookie problem is solved!
                                    # media_sources.append(
                                    #     (
                                    #         os.path.join(output_media_folder_name, archive_media_filename),
                                    #         best_quality_url
                                    #     )
                                    # )

                                else:
                                    archive_media_paths = glob.glob(
                                        os.path.join(paths.dir_input_data, 'direct_messages_group_media',
                                                     message_id + '*'))
                                    if len(archive_media_paths) > 0:
                                        for archive_media_path in archive_media_paths:
                                            archive_media_filename = os.path.split(archive_media_path)[-1]
                                            media_url = os.path.join(paths.dir_output_media,
                                                                     archive_media_filename)
                                            if not os.path.isfile(media_url):
                                                shutil.copy(archive_media_path, media_url)
                                            video_markdown = f'\n<video controls><source src="{media_url}">' \
                                                             f'Your browser does not support the video tag.</video>\n'
                                            body_markdown = body_markdown.replace(
                                                escape_markdown(original_expanded_url), video_markdown
                                            )

                                    # TODO: maybe  also save the online location of the best-quality version for videos?
                                    #  (see above)

                                    else:
                                        print(f'Warning: missing local file: {archive_media_path}. '
                                              f'Using original link instead: {original_expanded_url})')
                            created_at = message_create['createdAt']  # example: 2022-01-27T15:58:52.744Z
                            timestamp = int(round(
                                datetime.datetime.strptime(created_at, '%Y-%m-%dT%X.%fZ').timestamp()
                            ))
                            from_handle = escape_markdown(users[from_id].handle) if from_id in users \
                                else user_id_url_template.format(from_id)
                            # make the body a quote
                            body_markdown = '> ' + '\n> '.join(body_markdown.splitlines())
                            message_markdown = f'{from_handle}: ({created_at})\n\n' \
                                               f'{body_markdown}'
                            messages.append((timestamp, message_markdown))
                    elif "conversationNameUpdate" in message:
                        conversation_name_update = message['conversationNameUpdate']
                        if all(tag in conversation_name_update for tag in ['initiatingUserId', 'name', 'createdAt']):
                            from_id = conversation_name_update['initiatingUserId']
                            body_markdown = f"_changed group name to: {escape_markdown(conversation_name_update['name'])}_"
                            created_at = conversation_name_update['createdAt']  # example: 2022-01-27T15:58:52.744Z
                            timestamp = int(round(
                                datetime.datetime.strptime(created_at, '%Y-%m-%dT%X.%fZ').timestamp()
                            ))
                            from_handle = escape_markdown(users[from_id].handle) if from_id in users \
                                else user_id_url_template.format(from_id)
                            message_markdown = f'{from_handle}: ({created_at})\n\n{body_markdown}'
                            messages.append((timestamp, message_markdown))
                            # save metadata about name change:
                            group_conversations_metadata[conversation_id]['conversation_names'].append(
                                (timestamp, conversation_name_update['name'])
                            )
                    elif "joinConversation" in message:
                        join_conversation = message['joinConversation']
                        if all(tag in join_conversation for tag in ['initiatingUserId', 'createdAt']):
                            from_id = join_conversation['initiatingUserId']
                            created_at = join_conversation['createdAt']  # example: 2022-01-27T15:58:52.744Z
                            timestamp = int(round(
                                datetime.datetime.strptime(created_at, '%Y-%m-%dT%X.%fZ').timestamp()
                            ))
                            from_handle = escape_markdown(users[from_id].handle) if from_id in users \
                                else user_id_url_template.format(from_id)
                            escaped_username = escape_markdown(username)
                            body_markdown = f'_{from_handle} added {escaped_username} to the group_'
                            message_markdown = f'{from_handle}: ({created_at})\n\n{body_markdown}'
                            messages.append((timestamp, message_markdown))
                    elif "participantsJoin" in message:
                        participants_join = message['participantsJoin']
                        if all(tag in participants_join for tag in ['initiatingUserId', 'userIds', 'createdAt']):
                            from_id = participants_join['initiatingUserId']
                            created_at = participants_join['createdAt']  # example: 2022-01-27T15:58:52.744Z
                            timestamp = int(round(
                                datetime.datetime.strptime(created_at, '%Y-%m-%dT%X.%fZ').timestamp()
                            ))
                            from_handle = escape_markdown(users[from_id].handle) if from_id in users \
                                else user_id_url_template.format(from_id)
                            joined_ids = participants_join['userIds']
                            joined_handles = [escape_markdown(users[joined_id].handle) if joined_id in users
                                              else user_id_url_template.format(joined_id) for joined_id in joined_ids]
                            name_list = ', '.join(joined_handles[:-1]) + \
                                        (f' and {joined_handles[-1]}' if len(joined_handles) > 1 else
                                         joined_handles[0])
                            body_markdown = f'_{from_handle} added {name_list} to the group_'
                            message_markdown = f'{from_handle}: ({created_at})\n\n{body_markdown}'
                            messages.append((timestamp, message_markdown))
                    elif "participantsLeave" in message:
                        participants_leave = message['participantsLeave']
                        if all(tag in participants_leave for tag in ['userIds', 'createdAt']):
                            created_at = participants_leave['createdAt']  # example: 2022-01-27T15:58:52.744Z
                            timestamp = int(round(
                                datetime.datetime.strptime(created_at, '%Y-%m-%dT%X.%fZ').timestamp()
                            ))
                            left_ids = participants_leave['userIds']
                            left_handles = [escape_markdown(users[left_id].handle) if left_id in users
                                            else user_id_url_template.format(left_id) for left_id in left_ids]
                            name_list = ', '.join(left_handles[:-1]) + \
                                        (f' and {left_handles[-1]}' if len(left_handles) > 1 else
                                         left_handles[0])
                            body_markdown = f'_{name_list} left the group_'
                            message_markdown = f'{name_list}: ({created_at})\n\n{body_markdown}'
                            messages.append((timestamp, message_markdown))

            # collect messages per conversation in group_conversations_messages dict
            group_conversations_messages[conversation_id].extend(messages)

    # output as one file per conversation (or part of long conversation)
    num_written_messages = 0
    num_written_files = 0
    for conversation_id, messages in group_conversations_messages.items():
        # sort messages by timestamp
        messages.sort(key=lambda tup: tup[0])
        # create conversation name for use in filename:
        # first, try to find an official name in the parsed conversation data

        # Not-so-fun fact:
        # If the name was set before the archive's owner joined the group, the name is not included
        # in the archive data and can't be found anywhere (except by looking it up from twitter,
        # and that would probably need a cookie). So there are many groups that do actually have a name,
        # but it can't be used here because we don't know it.

        group_conversations_metadata[conversation_id]['conversation_names'].sort(key=lambda tup: tup[0], reverse=True)
        official_name = group_conversations_metadata[conversation_id]['conversation_names'][0][1]
        safe_group_name = make_conversation_name_safe_for_filename(official_name)
        if len(safe_group_name) < 2:
            # discard name if it's too short (because of collision risk)
            group_name = conversation_id
        else:
            group_name = safe_group_name

        if group_name == conversation_id:
            # try to make a nice list of participant handles for the conversation name
            handles = []
            for participant_id, message_count in \
                    group_conversations_metadata[conversation_id]['participant_message_count'].items():
                if participant_id in users:
                    participant_handle = users[participant_id].handle
                    if participant_handle != username:
                        handles.append((participant_handle, message_count))
            # sort so that the most active users are at the start of the list
            handles.sort(key=lambda tup: tup[1], reverse=True)
            if len(handles) == 1:
                group_name = \
                    f'{handles[0][0]}_and_{len(group_conversations_metadata[conversation_id]["participants"]) - 1}_more'
            elif len(handles) == 2 and len(group_conversations_metadata[conversation_id]["participants"]) == 3:
                group_name = f'{handles[0][0]}_and_{handles[1][0]}_and_{username}'
            elif len(handles) >= 2:
                group_name = \
                    f'{handles[0][0]}_and_{handles[1][0]}_and' \
                    f'_{len(group_conversations_metadata[conversation_id]["participants"]) - 2}_more'
            else:
                # just use the conversation id
                group_name = conversation_id

        # create a list of names of the form '@name1, @name2 and @name3'
        # to use as a headline in the output file
        escaped_participant_names = [
            escape_markdown(participant_name)
            for participant_name in group_conversations_metadata[conversation_id]['participant_names']
        ]
        name_list = ', '.join(escaped_participant_names[:-1]) + \
                    (f' and {escaped_participant_names[-1]}'
                     if len(escaped_participant_names) > 1
                     else escaped_participant_names[0])

        if len(messages) > 1000:
            for chunk_index, chunk in enumerate(chunks(messages, 1000)):
                markdown = ''
                markdown += f'## {official_name} ##\n\n'
                markdown += f'### Group conversation between {name_list}, part {chunk_index + 1}: ###\n\n----\n\n'
                markdown += '\n\n----\n\n'.join(md for _, md in chunk)
                conversation_output_filename = \
                    paths.file_template_group_dm_output.format(f'{group_name}_part{chunk_index + 1:03}')

                # write part to a markdown file
                with open(conversation_output_filename, 'w', encoding='utf8') as f:
                    f.write(markdown)
                print(f'Wrote {len(chunk)} messages to {conversation_output_filename}')
                num_written_files += 1
        else:
            markdown = ''
            markdown += f'## {official_name} ##\n\n'
            markdown += f'### Group conversation between {name_list}: ###\n\n----\n\n'
            markdown += '\n\n----\n\n'.join(md for _, md in messages)
            conversation_output_filename = paths.file_template_group_dm_output.format(group_name)

            with open(conversation_output_filename, 'w', encoding='utf8') as f:
                f.write(markdown)
            print(f'Wrote {len(messages)} messages to {conversation_output_filename}')
            num_written_files += 1

        num_written_messages += len(messages)

    print(f"\nWrote {len(group_conversations_messages)} direct message group conversations "
          f"({num_written_messages} total messages) to {num_written_files} markdown files")


class PathConfig:
    """Helper class containing constants for various directories and files."""

    def __init__(self, dir_archive, dir_output):
        self.dir_input_data = os.path.join(dir_archive, 'data')
        self.file_account_js = os.path.join(self.dir_input_data, 'account.js')

        # check if user is in correct folder
        if not os.path.isfile(self.file_account_js):
            print(
                f'Error: Failed to load {self.file_account_js}. '
                f'Start this script in the root folder of your Twitter archive.')
            exit()

        self.dir_input_media = find_dir_input_media(self.dir_input_data)
        self.dir_output_media = os.path.join(dir_output, 'media')
        self.file_output_following = os.path.join(dir_output, 'following.txt')
        self.file_output_followers = os.path.join(dir_output, 'followers.txt')
        self.file_template_dm_output = os.path.join(dir_output, 'DMs-Archive-{}.md')
        self.file_template_group_dm_output = os.path.join(dir_output, 'DMs-Group-Archive-{}.md')
        self.file_download_log = os.path.join(self.dir_output_media, 'download_log.txt')
        self.file_tweet_icon = os.path.join(self.dir_output_media, 'tweet.ico')
        self.files_input_tweets = find_files_input_tweets(self.dir_input_data)


def main():
    paths = PathConfig(dir_archive='.', dir_output='.')

    # Extract the archive owner's username from data/account.js
    username = extract_username(paths)

    user_id_url_template = 'https://twitter.com/i/user/{}'

    html_template = """\
<!doctype html>
<html lang="en">
<head>
    <meta charset="utf-8">
    <meta name="viewport" content="width=device-width, initial-scale=1">
    <link rel="stylesheet"
          href="https://unpkg.com/@picocss/pico@latest/css/pico.min.css">
    <title>Your Twitter archive!</title>
</head>
<body>
    <h1>Your twitter archive</h1>
    <main class="container">
    {}
    </main>
</body>
</html>"""

    users = {}

    # Make a folder to copy the images and videos into.
    os.makedirs(paths.dir_output_media, exist_ok=True)
    if not os.path.isfile(paths.file_tweet_icon):
        shutil.copy('assets/images/favicon.ico', paths.file_tweet_icon)

    media_sources = parse_tweets(username, users, html_template, paths)

    following_ids = collect_user_ids_from_followings(paths)
    print(f'found {len(following_ids)} user IDs in followings.')
    follower_ids = collect_user_ids_from_followers(paths)
    print(f'found {len(follower_ids)} user IDs in followers.')
    dms_user_ids = collect_user_ids_from_direct_messages(paths)
    print(f'found {len(dms_user_ids)} user IDs in direct messages.')
    group_dms_user_ids = collect_user_ids_from_group_direct_messages(paths)
    print(f'found {len(group_dms_user_ids)} user IDs in group direct messages.')

    # bulk lookup for user handles from followers, followings, direct messages and group direct messages
    collected_user_ids_without_followers = list(
        set(following_ids).union(set(dms_user_ids)).union(set(group_dms_user_ids))
    )
    collected_user_ids_only_in_followers: set = set(follower_ids).difference(set(collected_user_ids_without_followers))
    collected_user_ids: list = list(set(collected_user_ids_without_followers)
                                    .union(collected_user_ids_only_in_followers))

    print(f'\nfound {len(collected_user_ids)} user IDs overall.')

    # give the user a choice if followers should be included in the lookup
    # (but only in case they make up a large amount):
    unknown_collected_user_ids: set = set(collected_user_ids).difference(users.keys())
    unknown_follower_user_ids: set = unknown_collected_user_ids.intersection(collected_user_ids_only_in_followers)
    if len(unknown_follower_user_ids) > 5000:
        # Account metadata observed at ~2.1KB on average.
        estimated_follower_lookup_size = int(2.1 * len(unknown_follower_user_ids))
        # we can look up at least 3000 users per minute.
        estimated_max_follower_lookup_time_in_minutes = len(unknown_follower_user_ids) / 3000
        print(
            f'For some user IDs, the @handle is not included in the archive data. '
            f'Unknown user handles can be looked up online.'
            f'{len(unknown_follower_user_ids)} of {len(unknown_collected_user_ids)} total '
            f'user IDs with unknown handles are from your followers. Online lookup would be '
            f'about {estimated_follower_lookup_size:,} KB smaller and up to '
            f'{estimated_max_follower_lookup_time_in_minutes:.1f} minutes faster without them.\n'
        )
        user_input = input(f'Do you want to include handles of your followers '
                           f'in the online lookup of user handles anyway? [Y/n]')
        if user_input.lower() in ['n', 'no']:
            collected_user_ids = collected_user_ids_without_followers

    lookup_users(collected_user_ids, users)

    parse_followings(users, user_id_url_template, paths)
    parse_followers(users, user_id_url_template, paths)
    parse_direct_messages(username, users, user_id_url_template, paths)
    parse_group_direct_messages(username, users, user_id_url_template, paths)

    # Download larger images, if the user agrees
    print(f"\nThe archive doesn't contain the original-size images. We can attempt to download them from twimg.com.")
    print(f'Please be aware that this script may download a lot of data, which will cost you money if you are')
    print(f'paying for bandwidth. Please be aware that the servers might block these requests if they are too')
    print(f'frequent. This script may not work if your account is protected. You may want to set it to public')
    print(f'before starting the download.')
    user_input = input('\nOK to start downloading? [y/n]')
    if user_input.lower() in ('y', 'yes'):
        download_larger_media(media_sources, paths)
        print('In case you set your account to public before initiating the download, '
              'do not forget to protect it again.')


if __name__ == "__main__":
    main()<|MERGE_RESOLUTION|>--- conflicted
+++ resolved
@@ -354,20 +354,6 @@
     # added to the urls entities list so that we can build correct links later on.
     if 'entities' in tweet and 'media' not in tweet['entities'] and len(tweet['entities'].get("urls", [])) == 0:
         for word in tweet['full_text'].split():
-<<<<<<< HEAD
-            url = urlparse(word)
-            if url.scheme != '' and url.netloc != '' and not word.endswith('\u2026'):
-                # Shorten links similar to twitter
-                netloc_short = url.netloc[4:] if url.netloc.startswith("www.") else url.netloc
-                path_short = url.path if len(url.path + '?' + url.query) < 15 else (url.path + '?' + url.query)[:15] + '\u2026'
-                tweet['entities']['urls'].append({
-                    'url': word,
-                    'expanded_url': word,
-                    'display_url': netloc_short + path_short,
-                    'indices': [tweet['full_text'].index(word), tweet['full_text'].index(word) + len(word)],
-                })
-
-=======
             try:
                 url = urlparse(word)
             except ValueError:
@@ -384,7 +370,6 @@
                         'display_url': netloc_short + path_short,
                         'indices': [tweet['full_text'].index(word), tweet['full_text'].index(word) + len(word)],
                     })
->>>>>>> 4c315aa9
     # replace t.co URLs with their original versions
     if has_path(tweet, ['entities', 'urls']):
         for url in tweet['entities']['urls']:
@@ -418,12 +403,7 @@
     # escape tweet body for markdown rendering:
     body_markdown = escape_markdown(body_markdown)
     # replace image URLs with image links to local files
-<<<<<<< HEAD
     if has_path(tweet, ['entities', 'media', 0, 'url']) and has_path(tweet, ['extended_entities', 'media']):
-=======
-    if 'entities' in tweet and 'media' in tweet['entities'] and 'extended_entities' in tweet \
-            and 'media' in tweet['extended_entities']:
->>>>>>> 4c315aa9
         original_url = tweet['entities']['media'][0]['url']
         markdown = ''
         html = ''
@@ -754,12 +734,8 @@
         with open(f'{filename}.html', 'w', encoding='utf-8') as f:
             f.write(html_template.format(html_string))
 
-<<<<<<< HEAD
-    print(f'Wrote {len(converted_tweets)} tweets to *.md and *.html, with images and video embedded from {paths.dir_output_media}')
-=======
-    print(f'Wrote {len(tweets)} tweets to *.md and *.html, '
+    print(f'Wrote {len(converted_tweets)} tweets to *.md and *.html, '
           f'with images and video embedded from {paths.dir_output_media}')
->>>>>>> 4c315aa9
 
     return media_sources
 
