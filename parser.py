--- conflicted
+++ resolved
@@ -452,11 +452,7 @@
                 pass  # same leaf value
             elif key.endswith('_count'):
                 a[key] = max(parse_as_number(a[key]), parse_as_number(b[key]))
-<<<<<<< HEAD
-            elif key in ['possibly_sensitive', 'protected']:
-=======
-            elif key in ['possibly_sensitive', 'monetizable']:
->>>>>>> 35d09318
+            elif key in ['possibly_sensitive', 'protected', 'monetizable']:
                 # ignore conflicts in unimportant fields that tend to differ
                 pass
             elif parse_as_number(a[key]) == parse_as_number(b[key]):
