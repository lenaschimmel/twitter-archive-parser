--- conflicted
+++ resolved
@@ -22,10 +22,7 @@
 import glob
 import json
 import os
-<<<<<<< HEAD
-=======
 import re
->>>>>>> fed2c380
 import shutil
 
 def read_json_from_js_file(filename):
@@ -45,11 +42,8 @@
     account = read_json_from_js_file(account_js_filename)
     return account[0]['account']['username']
 
-<<<<<<< HEAD
-def tweet_json_to_markdown(tweet, username, archive_media_folder, output_media_folder_name, sources):
-=======
-def tweet_json_to_markdown(tweet, username, archive_media_folder, output_media_folder_name, tweet_icon_path):
->>>>>>> fed2c380
+def tweet_json_to_markdown(tweet, username, archive_media_folder, output_media_folder_name,
+                           tweet_icon_path, media_sources):
     """Converts a JSON-format tweet into markdown. Returns tuple of timestamp and markdown."""
     tweet = tweet['tweet']
     timestamp_str = tweet['created_at']
@@ -61,8 +55,6 @@
         for url in tweet['entities']['urls']:
             if 'url' in url and 'expanded_url' in url:
                 body = body.replace(url['url'], url['expanded_url'])
-<<<<<<< HEAD
-=======
     # if the tweet is a reply, construct a header that links the names of the accounts being replied to the tweet being replied to
     header = ''
     if 'in_reply_to_status_id' in tweet:
@@ -80,7 +72,6 @@
         name_list = ', '.join(names[:-1]) + (f' and {names[-1]}' if len(names) > 1 else names[0])
         in_reply_to_status_id = tweet['in_reply_to_status_id']
         header += f'Replying to [{name_list}](https://twitter.com/{in_reply_to_screen_name}/status/{in_reply_to_status_id})\n\n'
->>>>>>> fed2c380
     # replace image URLs with markdown image links to local files
     if 'entities' in tweet and 'media' in tweet['entities'] and 'extended_entities' in tweet and 'media' in tweet['extended_entities']:
         original_url = tweet['entities']['media'][0]['url']
@@ -89,83 +80,60 @@
             if 'url' in media and 'media_url' in media:
                 original_expanded_url = media['media_url']
                 original_filename = os.path.split(original_expanded_url)[1]
-<<<<<<< HEAD
-                local_media_filename = tweet_id_str + '-' + original_filename
-                local_path = os.path.join(archive_media_folder, local_media_filename)
-                new_url = output_media_folder_name + local_media_filename
+                archive_media_filename = tweet_id_str + '-' + original_filename
+                archive_media_path = os.path.join(archive_media_folder, archive_media_filename)
+                new_url = output_media_folder_name + archive_media_filename
                 markdown += '' if not markdown and body == original_url else '\n\n'
-                if os.path.isfile(local_path):
-                    # Found a matching file, use this one
+                if os.path.isfile(archive_media_path):
+                    # Found a matching image, use this one
                     if not os.path.isfile(new_url):
-                        shutil.copy(local_path, new_url)
+                        shutil.copy(archive_media_path, new_url)
                     markdown += f'![]({new_url})'
                     # Save the online location of the best-quality version of this file, for later upgrading if wanted
                     best_quality_url = f'https://pbs.twimg.com/media/{original_filename}:orig'
-                    sources.write(' '.join([local_media_filename, best_quality_url]) + '\n')
+                    media_sources.write(' '.join([archive_media_filename, best_quality_url]) + '\n')
                 else:
                     # Is there any other file that includes the tweet_id in its filename?
-                    media_paths = glob.glob(os.path.join(archive_media_folder, tweet_id_str + '-*'))
-                    if len(media_paths) > 0:
-                        for media_path in media_paths:
-                            media_filename = os.path.split(media_path)[-1]
-                            media_url = output_media_folder_name + media_filename
+                    archive_media_paths = glob.glob(os.path.join(archive_media_folder, tweet_id_str + '*'))
+                    if len(archive_media_paths) > 0:
+                        for archive_media_path in archive_media_paths:
+                            archive_media_filename = os.path.split(archive_media_path)[-1]
+                            media_url = f'{output_media_folder_name}{archive_media_filename}'
                             if not os.path.isfile(media_url):
-                                shutil.copy(media_path, media_url)
-                            markdown += f'<video controls><source src="{media_url}">Your browser does not support the video tag.</video>\n{media_url}'
-                        # Save the online location of the best-quality version of this file, for later upgrading if wanted
-                        best_quality_url = f'https://video.twimg.com/tweet_video/{original_filename}'
-                        if 'video_info' in media and 'variants' in media['video_info']:
-                            best_bitrate = 0
-                            for variant in media['video_info']['variants']:
-                                if 'bitrate' in variant:
-                                    bitrate = int(variant['bitrate'])
-                                    if bitrate > best_bitrate:
-                                        best_quality_url = variant['url']
-                        sources.write(' '.join([media_filename, best_quality_url]) + '\n')
+                                shutil.copy(archive_media_path, media_url)
+                            markdown += f'<video controls><source src="{media_url}">Your browser does not support the video tag.</video>\n'
+                            # Save the online location of the best-quality version of this file, for later upgrading if wanted
+                            #best_quality_url = f'https://video.twimg.com/tweet_video/{original_filename}'
+                            if 'video_info' in media and 'variants' in media['video_info']:
+                                best_quality_url = ''
+                                best_bitrate = -1 # some valid videos are marked with bitrate=0 in the JSON
+                                for variant in media['video_info']['variants']:
+                                    if 'bitrate' in variant:
+                                        bitrate = int(variant['bitrate'])
+                                        if bitrate > best_bitrate:
+                                            best_quality_url = variant['url']
+                                            best_bitrate = bitrate
+                                if best_bitrate == -1:
+                                    print(f"Warning No URL found for {original_url} {original_expanded_url} {archive_media_path} {media_url}")
+                                    print(f"JSON: {media['video_info']}")
+                                else:
+                                    media_sources.write(' '.join([archive_media_filename, best_quality_url]) + '\n')
                     else:
-                        print(f'Warning: missing local file: {local_path}. Using original link instead: {original_url} (expands to {original_expanded_url})')
-                        markdown += f'![]({original_url})'
-        body = body.replace(original_url, markdown)
-    # append the original Twitter URL as a link
-    body += f'\n\n(Originally on Twitter: [{timestamp_str}](https://twitter.com/{username}/status/{tweet_id_str}))'
-=======
-                local_filename = os.path.join(archive_media_folder, tweet_id_str + '-' + original_filename)
-                new_url = output_media_folder_name + tweet_id_str + '-' + original_filename
-                markdown += '' if not markdown and body == original_url else '\n\n'
-                if os.path.isfile(local_filename):
-                    # Found a matching image, use this one
-                    if not os.path.isfile(new_url):
-                        shutil.copy(local_filename, new_url)
-                    markdown += f'![]({new_url})'
-                else:
-                    # Is there any other file that includes the tweet_id in its filename?
-                    media_filenames = glob.glob(os.path.join(archive_media_folder, tweet_id_str + '*'))
-                    if len(media_filenames) > 0:
-                        for media_filename in media_filenames:
-                            media_url = f'{output_media_folder_name}{os.path.split(media_filename)[-1]}'
-                            if not os.path.isfile(media_url):
-                                shutil.copy(media_filename, media_url)
-                            markdown += f'<video controls><source src="{media_url}">Your browser does not support the video tag.</video>\n'
-                    else:
-                        print(f'Warning: missing local file: {local_filename}. Using original link instead: {original_url} (expands to {original_expanded_url})')
+                        print(f'Warning: missing local file: {archive_media_path}. Using original link instead: {original_url} (expands to {original_expanded_url})')
                         markdown += f'![]({original_url})'
         body = body.replace(original_url, markdown)
     # make the body a quote
     body = '> ' + '\n> '.join(body.splitlines())
     # append the original Twitter URL as a link
     body = header + body + f'\n\n<img src="{tweet_icon_path}" width="12" /> [{timestamp_str}](https://twitter.com/{username}/status/{tweet_id_str})'
->>>>>>> fed2c380
     return timestamp, body
 
 def main():
 
     input_folder = '.'
     output_media_folder_name = 'media/'
-<<<<<<< HEAD
-    sources_filename = 'sources.txt'
-=======
     tweet_icon_path = f'{output_media_folder_name}tweet.ico'
->>>>>>> fed2c380
+    media_sources_filename = 'media_sources.txt'
 
     # Identify the file and folder names - they change slightly depending on the archive size it seems
     data_folder = os.path.join(input_folder, 'data')
@@ -193,30 +161,22 @@
     archive_media_folder = tweet_media_folder_names[0]
     os.makedirs(output_media_folder_name, exist_ok = True)
 
-<<<<<<< HEAD
+    if not os.path.isfile(tweet_icon_path):
+        shutil.copy('assets/images/favicon.ico', tweet_icon_path);
+
+    username = extract_username(account_js_filename)
+
     # Parse the tweets
-    with open(os.path.join(output_media_folder_name, sources_filename), 'w') as sources:
-        username = extract_username(account_js_filename)
-        tweets_markdown = []
+    tweets_markdown = []
+    with open(os.path.join(output_media_folder_name, media_sources_filename), 'w') as media_sources:
         for tweets_js_filename in input_filenames:
             print(f'Parsing {tweets_js_filename}...')
             json = read_json_from_js_file(tweets_js_filename)
             for tweet in json:
-                tweets_markdown += [tweet_json_to_markdown(tweet, username, archive_media_folder, output_media_folder_name, sources)]
-        print(f'Parsed {len(tweets_markdown)} tweets and replies by {username}.')
-=======
-    if not os.path.isfile(tweet_icon_path):
-        shutil.copy('assets/images/favicon.ico', tweet_icon_path);
-
-    # Parse the tweets
-    username = extract_username(account_js_filename)
-    tweets_markdown = []
-    for tweets_js_filename in input_filenames:
-        print(f'Parsing {tweets_js_filename}...')
-        json = read_json_from_js_file(tweets_js_filename)
-        tweets_markdown += [tweet_json_to_markdown(tweet, username, archive_media_folder, output_media_folder_name, tweet_icon_path) for tweet in json]
+                tweets_markdown.append(tweet_json_to_markdown(tweet, username, archive_media_folder,
+                                                              output_media_folder_name, tweet_icon_path,
+                                                              media_sources))
     print(f'Parsed {len(tweets_markdown)} tweets and replies by {username}.')
->>>>>>> fed2c380
 
     # Sort tweets with oldest first
     tweets_markdown.sort(key=lambda tup: tup[0])
