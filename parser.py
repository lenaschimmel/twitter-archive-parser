--- conflicted
+++ resolved
@@ -315,12 +315,7 @@
             return False
     return True
 
-<<<<<<< HEAD
-def convert_tweet(tweet, username, archive_media_folder, output_media_folder_name,
-                  tweet_icon_path, media_sources, users, referenced_tweets):
-=======
-def convert_tweet(tweet, username, media_sources, users, paths):
->>>>>>> 2acb7563
+def convert_tweet(tweet, username, media_sources, users, referenced_tweets, paths):
     """Converts a JSON-format tweet. Returns tuple of timestamp, markdown and HTML."""
     # TODO actually use `referenced_tweets`
     tweet = unwrap_tweet(tweet)
@@ -335,7 +330,7 @@
         for word in tweet['full_text'].split():
             url = urlparse(word)
             if url.scheme != '' and url.netloc != '' and not word.endswith('\u2026'):
-                # Shorten links similiar to twitter
+                # Shorten links similar to twitter
                 netloc_short = url.netloc[4:] if url.netloc.startswith("www.") else url.netloc
                 path_short = url.path if len(url.path + '?' + url.query) < 15 else (url.path + '?' + url.query)[:15] + '\u2026'
                 tweet['entities']['urls'].append({
@@ -344,6 +339,7 @@
                     'display_url': netloc_short + path_short,
                     'indices': [tweet['full_text'].index(word), tweet['full_text'].index(word) + len(word)],
                 })
+
     # replace t.co URLs with their original versions
     if has_path(tweet, ['entities', 'urls']):
         for url in tweet['entities']['urls']:
@@ -595,7 +591,6 @@
     """
     converted_tweets = []
     media_sources = []
-<<<<<<< HEAD
     counts = defaultdict(int)
     known_tweets = {}
 
@@ -613,7 +608,7 @@
             known_tweets = json.load(f)
     
     # Fist pass: Load tweets from all archive files and add them to known_tweets
-    for tweets_js_filename in input_filenames:
+    for tweets_js_filename in paths.files_input_tweets:
         json_result = read_json_from_js_file(tweets_js_filename)
         for tweet in json_result:
             tweet = unwrap_tweet(tweet)
@@ -660,29 +655,15 @@
     # Third pass: convert tweets, using the downloaded references from pass 2
     for tweet in known_tweets.values():
         try:
-            converted_tweets.append(convert_tweet(tweet, username, archive_media_folder,
-                                        output_media_folder_name, tweet_icon_path,
-                                        media_sources, users, referenced_tweets))
+            converted_tweets.append(convert_tweet(tweet, username, media_sources, users, referenced_tweets, paths))
         except Exception as err:
             print(f"Could not convert tweet {tweet['id_str']} because: {err}")
     converted_tweets.sort(key=lambda tup: tup[0]) # oldest first
 
-    # Group tweets by month (for markdown)
-    grouped_tweets_markdown = defaultdict(list)
-    for timestamp, md, _ in converted_tweets:
-        # Use a markdown filename that can be imported into Jekyll: YYYY-MM-DD-your-title-here.md
-=======
-    for tweets_js_filename in paths.files_input_tweets:
-        json = read_json_from_js_file(tweets_js_filename)
-        for tweet in json:
-            tweets.append(convert_tweet(tweet, username, media_sources, users, paths))
-    tweets.sort(key=lambda tup: tup[0]) # oldest first
-
     # Group tweets by month
     grouped_tweets = defaultdict(list)
-    for timestamp, md, html in tweets:
+    for timestamp, md, html in converted_tweets:
         # Use a (markdown) filename that can be imported into Jekyll: YYYY-MM-DD-your-title-here.md
->>>>>>> 2acb7563
         dt = datetime.datetime.fromtimestamp(timestamp)
         filename = f'{dt.year}-{dt.month:02}-01-Tweet-Archive-{dt.year}-{dt.month:02}' # change to group by day or year or timestamp
         grouped_tweets[filename].append((md, html))
@@ -693,21 +674,12 @@
         with open(f'{filename}.md', 'w', encoding='utf-8') as f:
             f.write(md_string)
 
-<<<<<<< HEAD
-    # Write into html file
-    all_html_string = '<hr>\n'.join(html for _, _, html in converted_tweets)
-    with open(output_html_filename, 'w', encoding='utf-8') as f:
-        f.write(html_template.format(all_html_string))
-
-    print(f'Wrote {len(converted_tweets)} tweets to *.md and {output_html_filename}, with images and video embedded from {output_media_folder_name}')
-=======
         # Write into *.html files
         html_string = '<hr>\n'.join(html for _, html in content)
         with open(f'{filename}.html', 'w', encoding='utf-8') as f:
             f.write(html_template.format(html_string))
 
-    print(f'Wrote {len(tweets)} tweets to *.md and *.html, with images and video embedded from {paths.dir_output_media}')
->>>>>>> 2acb7563
+    print(f'Wrote {len(converted_tweets)} tweets to *.md and *.html, with images and video embedded from {paths.dir_output_media}')
 
     return media_sources
 
